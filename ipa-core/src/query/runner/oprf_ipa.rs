--- conflicted
+++ resolved
@@ -6,13 +6,8 @@
     error::Error,
     ff::{
         boolean::Boolean,
-<<<<<<< HEAD
-        boolean_array::{BA20, BA3, BA5, BA8},
+        boolean_array::{BA20, BA3, BA4, BA5, BA6, BA7, BA8},
         PrimeField, Serializable,
-=======
-        boolean_array::{BA20, BA3, BA4, BA5, BA6, BA7, BA8},
-        Field, PrimeField, Serializable,
->>>>>>> 1977afac
     },
     helpers::{
         query::{IpaQueryConfig, QuerySize},
@@ -21,14 +16,7 @@
     protocol::{
         basics::ShareKnownValue,
         context::{UpgradableContext, UpgradedContext},
-<<<<<<< HEAD
         ipa_prf::oprf_ipa,
-=======
-        ipa_prf::prf_sharding::{
-            attribute_cap_aggregate, compute_histogram_of_users_with_row_count,
-            PrfShardedIpaInputRow,
-        },
->>>>>>> 1977afac
     },
     report::OprfReport,
     secret_sharing::replicated::{
@@ -95,91 +83,17 @@
                 timestamp: single_row.timestamp,
             })
             .collect::<Vec<_>>();
-<<<<<<< HEAD
-        oprf_ipa::<C, BA8, BA3, BA20, BA5, F>(ctx, sharded_inputs, config).await
-=======
         // Until then, we convert the output to something next function is happy about.
         match config.per_user_credit_cap {
-            8 => attribute_cap_aggregate::<
-                C,
-                BA8,  // BreakdownKey,
-                BA3,  // TriggerValue,
-                BA20, // Timestamp,
-                BA3,  // Saturating Sum
-                Replicated<F>,
-                F,
-            >(
-                ctx,
-                sharded_input,
-                config.attribution_window_seconds,
-                ref_to_histogram,
-            )
-            .await,
-            16 => attribute_cap_aggregate::<
-                C,
-                BA8,  // BreakdownKey,
-                BA3,  // TriggerValue,
-                BA20, // Timestamp,
-                BA4,  // Saturating Sum
-                Replicated<F>,
-                F,
-            >(
-                ctx,
-                sharded_input,
-                config.attribution_window_seconds,
-                ref_to_histogram,
-            )
-            .await,
-            32 => attribute_cap_aggregate::<
-                C,
-                BA8,  // BreakdownKey,
-                BA3,  // TriggerValue,
-                BA20, // Timestamp,
-                BA5,  // Saturating Sum
-                Replicated<F>,
-                F,
-            >(
-                ctx,
-                sharded_input,
-                config.attribution_window_seconds,
-                ref_to_histogram,
-            )
-            .await,
-            64 => attribute_cap_aggregate::<
-                C,
-                BA8,  // BreakdownKey,
-                BA3,  // TriggerValue,
-                BA20, // Timestamp,
-                BA6,  // Saturating Sum
-                Replicated<F>,
-                F,
-            >(
-                ctx,
-                sharded_input,
-                config.attribution_window_seconds,
-                ref_to_histogram,
-            )
-            .await,
-            128 => attribute_cap_aggregate::<
-                C,
-                BA8,  // BreakdownKey,
-                BA3,  // TriggerValue,
-                BA20, // Timestamp,
-                BA7,  // Saturating Sum
-                Replicated<F>,
-                F,
-            >(
-                ctx,
-                sharded_input,
-                config.attribution_window_seconds,
-                ref_to_histogram,
-            )
-            .await,
+            8 => oprf_ipa::<C, BA8, BA3, BA20, BA3, F>(ctx, sharded_inputs, config).await,
+            16 => oprf_ipa::<C, BA8, BA3, BA20, BA4, F>(ctx, sharded_inputs, config).await,
+            32 => oprf_ipa::<C, BA8, BA3, BA20, BA5, F>(ctx, sharded_inputs, config).await,
+            64 => oprf_ipa::<C, BA8, BA3, BA20, BA6, F>(ctx, sharded_inputs, config).await,
+            128 => oprf_ipa::<C, BA8, BA3, BA20, BA7, F>(ctx, sharded_inputs, config).await,
             _ => panic!(
                 "Invalid value specified for per-user cap: {:?}. Must be one of 8, 16, 32, 64, or 128.",
                 config.per_user_credit_cap
             ),
         }
->>>>>>> 1977afac
     }
 }