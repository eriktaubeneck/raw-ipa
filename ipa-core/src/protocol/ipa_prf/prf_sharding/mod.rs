use std::{num::NonZeroU32, ops::Not};

use futures::{
    future::{try_join, try_join3},
    stream::{iter as stream_iter, unfold},
    Stream, StreamExt, TryStreamExt,
};
use ipa_macros::Step;

use crate::{
    error::Error,
    ff::{boolean::Boolean, CustomArray, Expand, Field, PrimeField, Serializable},
    helpers::Role,
    protocol::{
        basics::{if_else, SecureMul, ShareKnownValue},
        boolean::or::or,
        context::{Context, UpgradableContext, UpgradedContext, Validator},
        ipa_prf::{
            boolean_ops::{
                addition_sequential::integer_add,
                comparison_and_subtraction_sequential::{compare_gt, integer_sub},
            },
            quicksort::quicksort_by_key_insecure,
        },
        modulus_conversion::{convert_bits, BitConversionTriple, ToBitConversionTriples},
        RecordId,
    },
    secret_sharing::{
        replicated::{
            malicious::ExtendableField, semi_honest::AdditiveShare as Replicated,
            ReplicatedSecretSharing,
        },
        BitDecomposed, Linear as LinearSecretSharing, SharedValue,
    },
    seq_join::{seq_join, SeqJoin},
};

pub mod bucket;
#[cfg(feature = "descriptive-gate")]
pub mod feature_label_dot_product;

#[derive(Debug)]
pub struct PrfShardedIpaInputRow<BK: SharedValue, TV: SharedValue, TS: SharedValue> {
    pub prf_of_match_key: u64,
    pub is_trigger_bit: Replicated<Boolean>,
    pub breakdown_key: Replicated<BK>,
    pub trigger_value: Replicated<TV>,
    pub timestamp: Replicated<TS>,
}

impl<BK: SharedValue, TS: SharedValue, TV: SharedValue> GroupingKey
    for PrfShardedIpaInputRow<BK, TV, TS>
{
    fn get_grouping_key(&self) -> u64 {
        self.prf_of_match_key
    }
}

struct InputsRequiredFromPrevRow<BK: SharedValue, TV: SharedValue, TS: SharedValue, SS: SharedValue>
{
    ever_encountered_a_source_event: Replicated<Boolean>,
    attributed_breakdown_key_bits: Replicated<BK>,
    saturating_sum: Replicated<SS>,
    is_saturated: Replicated<Boolean>,
    difference_to_cap: Replicated<TV>,
    source_event_timestamp: Replicated<TS>,
}

impl<
        BK: SharedValue + CustomArray<Element = Boolean> + Field,
        TV: SharedValue + CustomArray<Element = Boolean> + Field,
        TS: SharedValue + CustomArray<Element = Boolean> + Field,
        SS: SharedValue + CustomArray<Element = Boolean> + Field,
    > InputsRequiredFromPrevRow<BK, TV, TS, SS>
{
    ///
    /// This function contains the main logic for the per-user attribution circuit.
    /// Multiple rows of data about a single user are processed in-order from oldest to newest.
    ///
    /// Summary:
    /// - Last touch attribution
    ///     - Every trigger event which is preceded by a source event is attributed
    ///     - Trigger events are attributed to the `breakdown_key` of the most recent preceding source event
    /// - Per user capping
    ///     - A cumulative sum of "Attributed Trigger Value" is maintained
    ///     - Bitwise addition is used, and a single bit indicates if the sum is "saturated"
    ///     - The only available values for "cap" are powers of 2 (i.e. 1, 2, 4, 8, 16, 32, ...)
    ///     - Prior to the cumulative sum reaching saturation, attributed trigger values are passed along
    ///     - The row which puts the cumulative sum over the cap is "capped" to the delta between the cumulative sum of the last row and the cap
    ///     - All subsequent rows contribute zero
    /// - Outputs
    ///     - If a user has `N` input rows, they will generate `N-1` output rows. (The first row cannot possibly contribute any value to the output)
    ///     - Each output row has two main values:
    ///         - `capped_attributed_trigger_value` - the value to contribute to the output (bitwise secret-shared),
    ///         - `attributed_breakdown_key` - the breakdown to which this contribution applies (bitwise secret-shared),
    ///     - Additional output:
    ///         - `did_trigger_get_attributed` - a secret-shared bit indicating if this row corresponds to a trigger event
    ///           which was attributed. Might be able to reveal this (after a shuffle and the addition of dummies) to minimize
    ///           the amount of processing work that must be done in the Aggregation stage.
    pub async fn compute_row_with_previous<C>(
        &mut self,
        ctx: C,
        record_id: RecordId,
        input_row: &PrfShardedIpaInputRow<BK, TV, TS>,
        attribution_window_seconds: Option<NonZeroU32>,
    ) -> Result<CappedAttributionOutputs<BK, TV>, Error>
    where
        C: Context,
        for<'a> &'a Replicated<SS>: IntoIterator<Item = Replicated<Boolean>>,
        for<'a> &'a Replicated<TV>: IntoIterator<Item = Replicated<Boolean>>,
        for<'a> &'a Replicated<TS>: IntoIterator<Item = Replicated<Boolean>>,
    {
        let is_source_event = input_row.is_trigger_bit.clone().not();

        let (
            ever_encountered_a_source_event,
            attributed_breakdown_key_bits,
            source_event_timestamp,
        ) = try_join3(
            or(
                ctx.narrow(&Step::EverEncounteredSourceEvent),
                record_id,
                &is_source_event,
                &self.ever_encountered_a_source_event,
            ),
            breakdown_key_of_most_recent_source_event(
                ctx.narrow(&Step::AttributedBreakdownKey),
                record_id,
                &input_row.is_trigger_bit,
                &self.attributed_breakdown_key_bits,
                &input_row.breakdown_key,
            ),
            timestamp_of_most_recent_source_event(
                ctx.narrow(&Step::SourceEventTimestamp),
                record_id,
                attribution_window_seconds,
                &input_row.is_trigger_bit,
                &self.source_event_timestamp,
                &input_row.timestamp,
            ),
        )
        .await?;

        let attributed_trigger_value = zero_out_trigger_value_unless_attributed(
            ctx.narrow(&Step::AttributedTriggerValue),
            record_id,
            &input_row.is_trigger_bit,
            &ever_encountered_a_source_event,
            &input_row.trigger_value,
            attribution_window_seconds,
            &input_row.timestamp,
            &source_event_timestamp,
        )
        .await?;

        let (updated_sum, overflow_bit) = integer_add(
            ctx.narrow(&Step::ComputeSaturatingSum),
            record_id,
            &self.saturating_sum,
            &attributed_trigger_value,
        )
        .await?;

        let (overflow_bit_and_prev_row_not_saturated, difference_to_cap) = try_join(
            overflow_bit.multiply(
                &self.is_saturated.clone().not(),
                ctx.narrow(&Step::IsSaturatedAndPrevRowNotSaturated),
                record_id,
            ),
            integer_sub(
                ctx.narrow(&Step::ComputeDifferenceToCap),
                record_id,
                &Replicated::<TV>::ZERO,
                &updated_sum,
            ),
        )
        .await?;

        // Tricky way of expressing an `OR` condition, but with no additional multiplications:
        //   Logically: "Did this row just become saturated OR was the previous row already saturated"
        //   This works because these conditions cannot both be true
        let is_saturated = &self.is_saturated + &overflow_bit_and_prev_row_not_saturated;

        let capped_attributed_trigger_value = compute_capped_trigger_value(
            ctx,
            record_id,
            &is_saturated,
            &overflow_bit_and_prev_row_not_saturated,
            &self.difference_to_cap,
            &attributed_trigger_value,
        )
        .await?;

        self.ever_encountered_a_source_event = ever_encountered_a_source_event;
        self.attributed_breakdown_key_bits = attributed_breakdown_key_bits.clone();
        self.saturating_sum = updated_sum;
        self.is_saturated = is_saturated;
        self.difference_to_cap = difference_to_cap;
        self.source_event_timestamp = source_event_timestamp;

        let outputs_for_aggregation = CappedAttributionOutputs {
            attributed_breakdown_key_bits,
            capped_attributed_trigger_value,
        };
        Ok(outputs_for_aggregation)
    }
}

#[derive(Debug)]
pub struct CappedAttributionOutputs<BK: SharedValue, TV: SharedValue> {
    pub attributed_breakdown_key_bits: Replicated<BK>,
    pub capped_attributed_trigger_value: Replicated<TV>,
}

impl<
        BK: SharedValue + CustomArray<Element = Boolean>,
        TV: SharedValue + CustomArray<Element = Boolean>,
    > ToBitConversionTriples for CappedAttributionOutputs<BK, TV>
{
    type Residual = ();

    fn bits(&self) -> u32 {
        BK::BITS + TV::BITS
    }

    fn triple<F: PrimeField>(&self, role: Role, i: u32) -> BitConversionTriple<Replicated<F>> {
        assert!(i < self.bits());
        let i: usize = i.try_into().unwrap();
        let bk_bits: usize = BK::BITS.try_into().unwrap();
        if i < bk_bits {
            BitConversionTriple::new(
                role,
                self.attributed_breakdown_key_bits.0.get(i).unwrap() == Boolean::ONE,
                self.attributed_breakdown_key_bits.1.get(i).unwrap() == Boolean::ONE,
            )
        } else {
            let i = i - bk_bits;
            BitConversionTriple::new(
                role,
                self.capped_attributed_trigger_value.0.get(i).unwrap() == Boolean::ONE,
                self.capped_attributed_trigger_value.1.get(i).unwrap() == Boolean::ONE,
            )
        }
    }

    fn into_triples<F, I>(
        self,
        role: Role,
        indices: I,
    ) -> (
        BitDecomposed<BitConversionTriple<Replicated<F>>>,
        Self::Residual,
    )
    where
        F: PrimeField,
        I: IntoIterator<Item = u32>,
    {
        (self.triple_range(role, indices), ())
    }
}

#[derive(Step)]
pub enum UserNthRowStep {
    #[dynamic(64)]
    Row(usize),
}

impl From<usize> for UserNthRowStep {
    fn from(v: usize) -> Self {
        Self::Row(v)
    }
}

#[derive(Step)]
pub enum BinaryTreeDepthStep {
    #[dynamic(64)]
    Depth(usize),
}

impl From<usize> for BinaryTreeDepthStep {
    fn from(v: usize) -> Self {
        Self::Depth(v)
    }
}

#[derive(Step)]
pub(crate) enum Step {
    BinaryValidator,
    PrimeFieldValidator,
    EverEncounteredSourceEvent,
    DidTriggerGetAttributed,
    AttributedBreakdownKey,
    AttributedTriggerValue,
    AttributedEventCheckFlag,
    CheckAttributionWindow,
    ComputeTimeDelta,
    CompareTimeDeltaToAttributionWindow,
    SourceEventTimestamp,
    ComputeSaturatingSum,
    IsSaturatedAndPrevRowNotSaturated,
    ComputeDifferenceToCap,
    ComputedCappedAttributedTriggerValueNotSaturatedCase,
    ComputedCappedAttributedTriggerValueJustSaturatedCase,
    ModulusConvertBreakdownKeyBitsAndTriggerValues,
    MoveValueToCorrectBreakdown,
}

#[derive(Step)]
pub(crate) enum SortByTimestamp {
    #[dynamic(1024)]
    User(usize),
}

pub trait GroupingKey {
    fn get_grouping_key(&self) -> u64;
}

#[tracing::instrument(name = "compute_histogram_of_users_with_row_count", skip_all)]
pub fn compute_histogram_of_users_with_row_count<S>(input: &[S]) -> Vec<usize>
where
    S: GroupingKey,
{
    let mut histogram = vec![];
    let mut last_prf = input[0].get_grouping_key() + 1;
    let mut cur_count = 0;
    for row in input {
        if row.get_grouping_key() == last_prf {
            cur_count += 1;
        } else {
            cur_count = 0;
            last_prf = row.get_grouping_key();
        }
        if histogram.len() <= cur_count {
            histogram.push(0);
        }
        histogram[cur_count] += 1;
    }
    histogram
}

fn set_up_contexts<C>(root_ctx: &C, histogram: &[usize]) -> Vec<C>
where
    C: Context,
{
    let mut context_per_row_depth = Vec::with_capacity(histogram.len());
    for (row_number, num_users_having_that_row_number) in histogram.iter().enumerate() {
        if row_number == 0 {
            // no multiplications needed for each user's row 0. No context needed
        } else {
            let ctx_for_row_number = root_ctx
                .narrow(&UserNthRowStep::from(row_number))
                .set_total_records(*num_users_having_that_row_number);
            context_per_row_depth.push(ctx_for_row_number);
        }
    }
    context_per_row_depth
}

///
/// Takes an input stream of `PrfShardedIpaInputRecordRow` which is assumed to have all records with a given PRF adjacent
/// and converts it into a stream of vectors of `PrfShardedIpaInputRecordRow` having the same PRF.
///
/// Filters out any users that only have a single row, since they will produce no attributed conversions.
///
fn chunk_rows_by_user<IS, BK, TV, TS>(
    input_stream: IS,
    first_row: PrfShardedIpaInputRow<BK, TV, TS>,
) -> impl Stream<Item = Vec<PrfShardedIpaInputRow<BK, TV, TS>>>
where
    BK: SharedValue,
    TV: SharedValue,
    TS: SharedValue,
    IS: Stream<Item = PrfShardedIpaInputRow<BK, TV, TS>> + Unpin,
{
    unfold(Some((input_stream, first_row)), |state| async move {
        let (mut s, last_row) = state?;
        let mut last_row_prf = last_row.prf_of_match_key;
        let mut current_chunk = vec![last_row];
        while let Some(row) = s.next().await {
            if row.prf_of_match_key == last_row_prf {
                current_chunk.push(row);
            } else if current_chunk.len() > 1 {
                return Some((current_chunk, Some((s, row))));
            } else {
                last_row_prf = row.prf_of_match_key;
                current_chunk = vec![row];
            }
        }
        Some((current_chunk, None))
    })
}

/// Sub-protocol of the PRF-sharded IPA Protocol
///
/// After the computation of the per-user PRF, addition of dummy records and shuffling,
/// the PRF column can be revealed. After that, all of the records corresponding to a single
/// device can be processed together.
///
/// This circuit expects to receive records from multiple users,
/// but with all of the records from a given user adjacent to one another.
///
/// It first sorts the records in time order (ascending) and then
/// this circuit will compute attribution, and per-user capping.
///
/// The output of this circuit is the input to the next stage: Aggregation.
///
/// # Errors
/// Propagates errors from multiplications
/// # Panics
/// Propagates errors from multiplications
#[tracing::instrument(name = "attribute_cap_aggregate", skip_all)]
pub async fn attribute_cap_aggregate<C, BK, TV, TS, SS, S, F>(
    sh_ctx: C,
    input_rows: Vec<PrfShardedIpaInputRow<BK, TV, TS>>,
    attribution_window_seconds: Option<NonZeroU32>,
    histogram: &[usize],
) -> Result<Vec<S>, Error>
where
    C: UpgradableContext,
    C::UpgradedContext<Boolean>: UpgradedContext<Boolean, Share = Replicated<Boolean>>,
    C::UpgradedContext<F>: UpgradedContext<F, Share = S>,
    S: LinearSecretSharing<F> + Serializable + SecureMul<C::UpgradedContext<F>>,
    BK: SharedValue + CustomArray<Element = Boolean> + Field,
    TV: SharedValue + CustomArray<Element = Boolean> + Field,
    TS: SharedValue + CustomArray<Element = Boolean> + Field,
    SS: SharedValue + CustomArray<Element = Boolean> + Field,
    for<'a> &'a Replicated<SS>: IntoIterator<Item = Replicated<Boolean>>,
    for<'a> &'a Replicated<TS>: IntoIterator<Item = Replicated<Boolean>>,
    for<'a> &'a Replicated<TV>: IntoIterator<Item = Replicated<Boolean>>,
    for<'a> &'a Replicated<BK>: IntoIterator<Item = Replicated<Boolean>>,
    for<'a> <&'a Replicated<SS> as IntoIterator>::IntoIter: Send,
    for<'a> <&'a Replicated<TV> as IntoIterator>::IntoIter: Send,
    for<'a> <&'a Replicated<TS> as IntoIterator>::IntoIter: Send,
    F: PrimeField + ExtendableField,
{
    // Get the validator and context to use for Boolean multiplication operations
    let binary_validator = sh_ctx.narrow(&Step::BinaryValidator).validator::<Boolean>();
    let binary_m_ctx = binary_validator.context();

    // Get the validator and context to use for `Z_p` operations (modulus conversion)
    let prime_field_validator = sh_ctx.narrow(&Step::PrimeFieldValidator).validator::<F>();
    let prime_field_ctx = prime_field_validator.context();

    // Tricky hacks to work around the limitations of our current infrastructure
    let num_outputs = input_rows.len() - histogram[0];
    let ctx_for_row_number = set_up_contexts(&binary_m_ctx, histogram);

    // Chunk the incoming stream of records into stream of vectors of records with the same PRF
    let mut input_stream = stream_iter(input_rows);
    let first_row = input_stream.next().await;
    if first_row.is_none() {
        return Ok(vec![]);
    }
    let first_row = first_row.unwrap();
    let rows_chunked_by_user = chunk_rows_by_user(input_stream, first_row);

    let mut collected = rows_chunked_by_user.collect::<Vec<_>>().await;
    collected.sort_by(|a, b| std::cmp::Ord::cmp(&b.len(), &a.len()));

    let per_user_results = collected
        .into_iter()
        .enumerate()
<<<<<<< HEAD
        .map(|(idx, rows_for_user)| {
            let num_user_rows = rows_for_user.len();
            let contexts = ctx_for_row_number[..num_user_rows - 1].to_owned();
            let record_ids = record_id_for_row_depth[..num_user_rows].to_owned();

            for count in &mut record_id_for_row_depth[..num_user_rows] {
                *count += 1;
            }
            evaluate_per_user_attribution_circuit::<_, BK, TV, TS, SS>(
                idx,
                &binary_m_ctx,
                contexts,
                record_ids,
=======
        .map(|(record_id, rows_for_user)| {
            let num_user_rows = rows_for_user.len();
            let contexts = ctx_for_row_number[..num_user_rows - 1].to_owned();

            evaluate_per_user_attribution_circuit::<_, BK, TV, TS, SS>(
                contexts,
                RecordId::from(record_id),
>>>>>>> f2443711
                rows_for_user,
                attribution_window_seconds,
            )
        });

    // Execute all of the async futures (sequentially), and flatten the result
    let flattened_stream = seq_join(sh_ctx.active_work(), stream_iter(per_user_results))
        .flat_map(|x| stream_iter(x.unwrap()));

    // modulus convert breakdown keys and trigger values
    let converted_bks_and_tvs = convert_bits(
        prime_field_ctx
            .narrow(&Step::ModulusConvertBreakdownKeyBitsAndTriggerValues)
            .set_total_records(num_outputs),
        flattened_stream,
        0..(<BK as SharedValue>::BITS + <TV as SharedValue>::BITS),
    );

    // move each value to the correct bucket
    let row_contributions_stream = converted_bks_and_tvs
        .zip(futures::stream::repeat(
            prime_field_ctx
                .narrow(&Step::MoveValueToCorrectBreakdown)
                .set_total_records(num_outputs),
        ))
        .enumerate()
        .map(|(i, (bk_and_tv_bits, ctx))| {
            let record_id: RecordId = RecordId::from(i);
            let bk_and_tv_bits = bk_and_tv_bits.unwrap();
            let (bk_bits, tv_bits) = bk_and_tv_bits.split_at(<BK as SharedValue>::BITS);
            async move {
                bucket::move_single_value_to_bucket(
                    ctx,
                    record_id,
                    bk_bits,
                    BitDecomposed::to_additive_sharing_in_large_field_consuming(tv_bits),
                    1 << <BK as SharedValue>::BITS,
                    false,
                )
                .await
            }
        });

    // aggregate all row level contributions
    let row_contributions = seq_join(prime_field_ctx.active_work(), row_contributions_stream);
    row_contributions
        .try_fold(
            vec![S::ZERO; 1 << <BK as SharedValue>::BITS],
            |mut running_sums, row_contribution| async move {
                for (i, contribution) in row_contribution.iter().enumerate() {
                    running_sums[i] += contribution;
                }
                Ok(running_sums)
            },
        )
        .await
}

async fn evaluate_per_user_attribution_circuit<C, BK, TV, TS, SS>(
    idx: usize,
    root_ctx: &C,
    ctx_for_row_number: Vec<C>,
    record_id: RecordId,
    rows_for_user: Vec<PrfShardedIpaInputRow<BK, TV, TS>>,
    attribution_window_seconds: Option<NonZeroU32>,
) -> Result<Vec<CappedAttributionOutputs<BK, TV>>, Error>
where
    C: Context,
    BK: SharedValue + CustomArray<Element = Boolean> + Field,
    TV: SharedValue + CustomArray<Element = Boolean> + Field,
    TS: SharedValue + CustomArray<Element = Boolean> + Field,
    SS: SharedValue + CustomArray<Element = Boolean> + Field,
    for<'a> &'a Replicated<SS>: IntoIterator<Item = Replicated<Boolean>>,
    for<'a> &'a Replicated<TS>: IntoIterator<Item = Replicated<Boolean>>,
    for<'a> &'a Replicated<TV>: IntoIterator<Item = Replicated<Boolean>>,
    for<'a> &'a Replicated<BK>: IntoIterator<Item = Replicated<Boolean>>,
{
    assert!(!rows_for_user.is_empty());
    if rows_for_user.len() == 1 {
        return Ok(Vec::new());
    }

    let mut rows_for_user = rows_for_user;
    quicksort_by_key_insecure(
        root_ctx.narrow(&SortByTimestamp::User(idx)),
        &mut rows_for_user,
        false,
        |x| &x.timestamp,
    )
    .await?;

    let first_row = &rows_for_user[0];
    let mut prev_row_inputs =
        initialize_new_device_attribution_variables::<BK, TV, TS, SS>(first_row);

    let mut output = Vec::with_capacity(rows_for_user.len() - 1);
    for (i, row) in rows_for_user.iter().skip(1).enumerate() {
        let ctx_for_this_row_depth = ctx_for_row_number[i].clone(); // no context was created for row 0

        let capped_attribution_outputs = prev_row_inputs
            .compute_row_with_previous(
                ctx_for_this_row_depth,
                record_id,
                row,
                attribution_window_seconds,
            )
            .await?;

        output.push(capped_attribution_outputs);
    }
    Ok(output)
}

///
/// Upon encountering the first row of data from a new user (as distinguished by a different OPRF of the match key)
/// this function encapsulates the variables that must be initialized. No communication is required for this first row.
///
fn initialize_new_device_attribution_variables<BK, TV, TS, SS>(
    input_row: &PrfShardedIpaInputRow<BK, TV, TS>,
) -> InputsRequiredFromPrevRow<BK, TV, TS, SS>
where
    BK: SharedValue,
    TV: SharedValue,
    TS: SharedValue,
    SS: SharedValue,
{
    InputsRequiredFromPrevRow {
        ever_encountered_a_source_event: input_row.is_trigger_bit.clone().not(),
        attributed_breakdown_key_bits: input_row.breakdown_key.clone(),
        saturating_sum: Replicated::<SS>::ZERO,
        is_saturated: Replicated::<Boolean>::ZERO,
        // This is incorrect in the case that the CAP is less than the maximum value of "trigger value" for a single row
        // Not a problem if you assume that's an invalid input
        difference_to_cap: Replicated::<TV>::ZERO,
        source_event_timestamp: input_row.timestamp.clone(),
    }
}

///
/// To support "Last Touch Attribution" we move the `breakdown_key` of the most recent source event
/// down to all of trigger events that follow it.
///
/// The logic here is extremely simple. For each row:
/// (a) if it is a source event, take the current `breakdown_key`.
/// (b) if it is a trigger event, take the `breakdown_key` from the preceding line
async fn breakdown_key_of_most_recent_source_event<C, BK>(
    ctx: C,
    record_id: RecordId,
    is_trigger_bit: &Replicated<Boolean>,
    prev_row_breakdown_key_bits: &Replicated<BK>,
    cur_row_breakdown_key_bits: &Replicated<BK>,
) -> Result<Replicated<BK>, Error>
where
    C: Context,
    BK: SharedValue + CustomArray<Element = Boolean> + Field,
{
    let is_trigger_bit_array = Replicated::<BK>::expand(is_trigger_bit);

    if_else(
        ctx,
        record_id,
        &is_trigger_bit_array,
        prev_row_breakdown_key_bits,
        cur_row_breakdown_key_bits,
    )
    .await
}

/// Same as above but for timestamps. If `attribution_window_seconds` is `None`, just
/// return the previous row's timestamp. The bits aren't used but saves some multiplications.
async fn timestamp_of_most_recent_source_event<C, TS>(
    ctx: C,
    record_id: RecordId,
    attribution_window_seconds: Option<NonZeroU32>,
    is_trigger_bit: &Replicated<Boolean>,
    prev_row_timestamp_bits: &Replicated<TS>,
    cur_row_timestamp_bits: &Replicated<TS>,
) -> Result<Replicated<TS>, Error>
where
    C: Context,
    TS: SharedValue + CustomArray<Element = Boolean> + Field,
{
    match attribution_window_seconds {
        None => Ok(prev_row_timestamp_bits.clone()),
        Some(_) => {
            let is_trigger_bit_array = Replicated::<TS>::expand(is_trigger_bit);

            if_else(
                ctx,
                record_id,
                &is_trigger_bit_array,
                prev_row_timestamp_bits,
                cur_row_timestamp_bits,
            )
            .await
        }
    }
}

///
/// In this simple "Last Touch Attribution" model, the `trigger_value` of a trigger event is either
/// (a) Attributed to a single `breakdown_key`
/// (b) Not attributed, and thus zeroed out
///
/// The logic here is extremely simple. There is a secret-shared bit indicating if a given row is an "attributed trigger event" and
/// another secret-shared bit indicating if a given row is within the attribution window. We multiply these two bits together and
/// multiply it with the bits of the `trigger_value` in order to zero out contributions from unattributed trigger events.
///
#[allow(clippy::too_many_arguments)]
async fn zero_out_trigger_value_unless_attributed<C, TV, TS>(
    ctx: C,
    record_id: RecordId,
    is_trigger_bit: &Replicated<Boolean>,
    ever_encountered_a_source_event: &Replicated<Boolean>,
    trigger_value: &Replicated<TV>,
    attribution_window_seconds: Option<NonZeroU32>,
    trigger_event_timestamp: &Replicated<TS>,
    source_event_timestamp: &Replicated<TS>,
) -> Result<Replicated<TV>, Error>
where
    C: Context,
    TV: SharedValue + CustomArray<Element = Boolean> + Field,
    TS: SharedValue + CustomArray<Element = Boolean> + Field,
    for<'a> &'a Replicated<TS>: IntoIterator<Item = Replicated<Boolean>>,
    for<'a> &'a Replicated<TV>: IntoIterator<Item = Replicated<Boolean>>,
{
    let (did_trigger_get_attributed, is_trigger_within_window) = try_join(
        is_trigger_bit.multiply(
            ever_encountered_a_source_event,
            ctx.narrow(&Step::DidTriggerGetAttributed),
            record_id,
        ),
        is_trigger_event_within_attribution_window(
            ctx.narrow(&Step::CheckAttributionWindow),
            record_id,
            attribution_window_seconds,
            trigger_event_timestamp,
            source_event_timestamp,
        ),
    )
    .await?;

    // save 1 multiplication if there is no attribution window
    let zero_out_flag = if attribution_window_seconds.is_some() {
        let c = ctx.narrow(&Step::AttributedEventCheckFlag);
        did_trigger_get_attributed
            .multiply(&is_trigger_within_window, c, record_id)
            .await?
    } else {
        did_trigger_get_attributed.clone()
    };

    let zero_out_flag_array = Replicated::<TV>::expand(&zero_out_flag);

    if_else(
        ctx,
        record_id,
        &zero_out_flag_array,
        trigger_value,
        &Replicated::<TV>::ZERO,
    )
    .await
}

/// If the `attribution_window_seconds` is not `None`, we calculate the time
/// difference between the trigger event and the most recent source event, and
/// returns a secret-shared bit indicating if the trigger event is within the
/// attribution window.
async fn is_trigger_event_within_attribution_window<C, TS>(
    ctx: C,
    record_id: RecordId,
    attribution_window_seconds: Option<NonZeroU32>,
    trigger_event_timestamp: &Replicated<TS>,
    source_event_timestamp: &Replicated<TS>,
) -> Result<Replicated<Boolean>, Error>
where
    C: Context,
    TS: SharedValue,
    TS: SharedValue + CustomArray<Element = Boolean> + Field,
    for<'a> &'a Replicated<TS>: IntoIterator<Item = Replicated<Boolean>>,
{
    if let Some(attribution_window_seconds) = attribution_window_seconds {
        let time_delta_bits = integer_sub(
            ctx.narrow(&Step::ComputeTimeDelta),
            record_id,
            trigger_event_timestamp,
            source_event_timestamp,
        )
        .await?;

        let constant_bits = TS::truncate_from(attribution_window_seconds.get());

        let time_delta_gt_attribution_window = compare_gt(
            ctx.narrow(&Step::CompareTimeDeltaToAttributionWindow),
            record_id,
            &time_delta_bits,
            &Replicated::<TS>::new(constant_bits, constant_bits),
        )
        .await?;
        Ok(time_delta_gt_attribution_window.not())
    } else {
        // if there is no attribution window, then all trigger events are attributed
        Ok(Replicated::share_known_value(&ctx, Boolean::ONE))
    }
}

///
/// To provide a differential privacy guarantee, we need to bound the maximum contribution from any given user to some cap.
///
/// The following values are computed for each row:
/// (1) The uncapped "Attributed trigger value" (which is either the original `trigger_value` bits or zero if it was unattributed)
/// (2) The cumulative sum of "Attributed trigger value" thus far (which "saturates" at a given power of two as indicated by the `is_saturated` flag)
/// (3) The "delta to cap", which is the difference between the "cap" and the cumulative sum (this value is meaningless once the cumulative sum is saturated)
///
/// To perfectly cap each user's contributions at precisely the cap, the "attributed trigger value" will sometimes need to be lowered,
/// such that the total cumulative sum adds up to exactly the cap.
///
/// This oblivious algorithm computes the "capped attributed trigger value" in the following way:
/// IF the cumulative is NOT YET saturated:
///     - just return the attributed trigger value
/// ELSE IF the cumulative sum JUST became saturated (that is, it was NOT saturated on the preceding line but IS on this line):
///     - return the "delta to cap" from the preceding line
/// ELSE
///     - return zero
///
async fn compute_capped_trigger_value<C, TV>(
    ctx: C,
    record_id: RecordId,
    is_saturated: &Replicated<Boolean>,
    is_saturated_and_prev_row_not_saturated: &Replicated<Boolean>,
    prev_row_diff_to_cap: &Replicated<TV>,
    attributed_trigger_value: &Replicated<TV>,
) -> Result<Replicated<TV>, Error>
where
    C: Context,
    TV: SharedValue + CustomArray<Element = Boolean> + Field,
{
    let narrowed_ctx1 = ctx.narrow(&Step::ComputedCappedAttributedTriggerValueNotSaturatedCase);
    let narrowed_ctx2 = ctx.narrow(&Step::ComputedCappedAttributedTriggerValueJustSaturatedCase);

    let is_saturated_array = Replicated::<TV>::expand(is_saturated);

    let is_saturated_and_prev_row_not_saturated_array =
        Replicated::<TV>::expand(is_saturated_and_prev_row_not_saturated);

    let attributed_trigger_value_or_zero = if_else(
        narrowed_ctx1,
        record_id,
        &is_saturated_array,
        &Replicated::new(<TV as SharedValue>::ZERO, <TV as SharedValue>::ZERO),
        attributed_trigger_value,
    )
    .await?;

    if_else(
        narrowed_ctx2,
        record_id,
        &is_saturated_and_prev_row_not_saturated_array,
        prev_row_diff_to_cap,
        &attributed_trigger_value_or_zero,
    )
    .await
}

#[cfg(all(test, unit_test))]
pub mod tests {
    use std::num::NonZeroU32;

    use super::{CappedAttributionOutputs, PrfShardedIpaInputRow};
    use crate::{
        ff::{
            boolean::Boolean,
            boolean_array::{BA20, BA3, BA5, BA8},
            CustomArray, Field, Fp32BitPrime,
        },
        protocol::ipa_prf::prf_sharding::attribute_cap_aggregate,
        rand::Rng,
        secret_sharing::{
            replicated::semi_honest::AdditiveShare as Replicated, IntoShares, SharedValue,
        },
        test_executor::run,
        test_fixture::{Reconstruct, Runner, TestWorld},
    };

    struct PreShardedAndSortedOPRFTestInput<BK: SharedValue, TV: SharedValue, TS: SharedValue> {
        prf_of_match_key: u64,
        is_trigger_bit: Boolean,
        breakdown_key: BK,
        trigger_value: TV,
        timestamp: TS,
    }

    fn oprf_test_input_with_timestamp<BK>(
        prf_of_match_key: u64,
        is_trigger: bool,
        breakdown_key: u8,
        trigger_value: u8,
        timestamp: u32,
    ) -> PreShardedAndSortedOPRFTestInput<BK, BA3, BA20>
    where
        BK: SharedValue + Field,
    {
        let is_trigger_bit = if is_trigger {
            Boolean::ONE
        } else {
            Boolean::ZERO
        };

        PreShardedAndSortedOPRFTestInput {
            prf_of_match_key,
            is_trigger_bit,
            breakdown_key: BK::truncate_from(breakdown_key),
            trigger_value: BA3::truncate_from(trigger_value),
            timestamp: BA20::truncate_from(timestamp),
        }
    }

    #[derive(Debug, PartialEq)]
    struct PreAggregationTestOutputInDecimal {
        attributed_breakdown_key: u128,
        capped_attributed_trigger_value: u128,
    }

    impl<BK, TV, TS> IntoShares<PrfShardedIpaInputRow<BK, TV, TS>>
        for PreShardedAndSortedOPRFTestInput<BK, TV, TS>
    where
        BK: SharedValue + IntoShares<Replicated<BK>>,
        TV: SharedValue + IntoShares<Replicated<TV>>,
        TS: SharedValue + IntoShares<Replicated<TS>>,
    {
        fn share_with<R: Rng>(self, rng: &mut R) -> [PrfShardedIpaInputRow<BK, TV, TS>; 3] {
            let PreShardedAndSortedOPRFTestInput {
                prf_of_match_key,
                is_trigger_bit,
                breakdown_key,
                trigger_value,
                timestamp,
            } = self;

            let [is_trigger_bit0, is_trigger_bit1, is_trigger_bit2] =
                is_trigger_bit.share_with(rng);
            let [breakdown_key0, breakdown_key1, breakdown_key2] = breakdown_key.share_with(rng);
            let [trigger_value0, trigger_value1, trigger_value2] = trigger_value.share_with(rng);
            let [timestamp0, timestamp1, timestamp2] = timestamp.share_with(rng);

            [
                PrfShardedIpaInputRow {
                    prf_of_match_key,
                    is_trigger_bit: is_trigger_bit0,
                    breakdown_key: breakdown_key0,
                    trigger_value: trigger_value0,
                    timestamp: timestamp0,
                },
                PrfShardedIpaInputRow {
                    prf_of_match_key,
                    is_trigger_bit: is_trigger_bit1,
                    breakdown_key: breakdown_key1,
                    trigger_value: trigger_value1,
                    timestamp: timestamp1,
                },
                PrfShardedIpaInputRow {
                    prf_of_match_key,
                    is_trigger_bit: is_trigger_bit2,
                    breakdown_key: breakdown_key2,
                    trigger_value: trigger_value2,
                    timestamp: timestamp2,
                },
            ]
        }
    }

    impl<BK, TV> Reconstruct<PreAggregationTestOutputInDecimal>
        for [&CappedAttributionOutputs<BK, TV>; 3]
    where
        BK: SharedValue + CustomArray<Element = Boolean> + Field,
        TV: SharedValue + CustomArray<Element = Boolean> + Field,
    {
        fn reconstruct(&self) -> PreAggregationTestOutputInDecimal {
            let [s0, s1, s2] = self;
            let bk_key_bits = [
                s0.attributed_breakdown_key_bits.clone(),
                s1.attributed_breakdown_key_bits.clone(),
                s2.attributed_breakdown_key_bits.clone(),
            ]
            .reconstruct();
            let capped_attributed_tv = [
                s0.capped_attributed_trigger_value.clone(),
                s1.capped_attributed_trigger_value.clone(),
                s2.capped_attributed_trigger_value.clone(),
            ]
            .reconstruct();

            PreAggregationTestOutputInDecimal {
                attributed_breakdown_key: bk_key_bits.as_u128(),
                capped_attributed_trigger_value: capped_attributed_tv.as_u128(),
            }
        }
    }

    #[test]
    fn semi_honest_aggregation_capping_attribution() {
        run(|| async move {
            let world = TestWorld::default();

            let records: Vec<PreShardedAndSortedOPRFTestInput<BA5, BA3, BA20>> = vec![
                /* First User */
                oprf_test_input_with_timestamp(123, false, 17, 0, 0),
                oprf_test_input_with_timestamp(123, true, 0, 7, 1),
                oprf_test_input_with_timestamp(123, false, 20, 0, 2),
                oprf_test_input_with_timestamp(123, true, 0, 3, 3),
                /* Second User */
                oprf_test_input_with_timestamp(234, false, 12, 0, 0),
                oprf_test_input_with_timestamp(234, true, 0, 5, 1),
                /* Third User */
                oprf_test_input_with_timestamp(345, false, 20, 0, 0),
                oprf_test_input_with_timestamp(345, true, 0, 7, 1),
                oprf_test_input_with_timestamp(345, false, 18, 0, 2),
                oprf_test_input_with_timestamp(345, false, 12, 0, 3),
                oprf_test_input_with_timestamp(345, true, 0, 7, 4),
                oprf_test_input_with_timestamp(345, true, 0, 7, 5),
                oprf_test_input_with_timestamp(345, true, 0, 7, 6),
                oprf_test_input_with_timestamp(345, true, 0, 7, 7),
            ];

            let mut expected = [0_u128; 32];
            expected[12] = 30;
            expected[17] = 7;
            expected[20] = 10;

            let histogram = [3, 3, 2, 2, 1, 1, 1, 1];

            let result: Vec<_> = world
                .semi_honest(records.into_iter(), |ctx, input_rows| async move {
                    attribute_cap_aggregate::<
                        _,
                        BA5,
                        BA3,
                        BA20,
                        BA5,
                        Replicated<Fp32BitPrime>,
                        Fp32BitPrime,
                    >(ctx, input_rows, None, &histogram)
                    .await
                    .unwrap()
                })
                .await
                .reconstruct();
            assert_eq!(result, &expected);
        });
    }

    #[test]
    fn semi_honest_aggregation_capping_attribution_with_attribution_window() {
        const ATTRIBUTION_WINDOW_SECONDS: u32 = 200;

        run(|| async move {
            let world = TestWorld::default();

            let records: Vec<PreShardedAndSortedOPRFTestInput<BA5, BA3, BA20>> = vec![
                /* First User */
                oprf_test_input_with_timestamp(123, false, 17, 0, 1),
                oprf_test_input_with_timestamp(123, true, 0, 7, 199), // tsΔ = 199, attributed to 17
                oprf_test_input_with_timestamp(123, false, 20, 0, 200),
                oprf_test_input_with_timestamp(123, true, 0, 3, 300), // tsΔ = 100, attributed to 20
                /* Second User */
                oprf_test_input_with_timestamp(234, false, 12, 0, 0),
                oprf_test_input_with_timestamp(234, true, 0, 5, 200), // tsΔ = 200, attributed to 12
                /* Third User */
                oprf_test_input_with_timestamp(345, false, 20, 0, 0),
                oprf_test_input_with_timestamp(345, true, 0, 3, 100), // tsΔ = 100, attributed to 20
                oprf_test_input_with_timestamp(345, false, 18, 0, 200),
                oprf_test_input_with_timestamp(345, false, 12, 0, 300),
                oprf_test_input_with_timestamp(345, true, 0, 3, 400), // tsΔ = 100, attributed to 12
                oprf_test_input_with_timestamp(345, true, 0, 3, 499), // tsΔ = 199, attributed to 12
                oprf_test_input_with_timestamp(345, true, 0, 3, 501), // tsΔ = 201, not attributed
                oprf_test_input_with_timestamp(345, true, 0, 3, 700), // tsΔ = 400, not attributed
            ];

            let mut expected = [0_u128; 32];
            expected[12] = 11;
            expected[17] = 7;
            expected[20] = 6;

            let histogram = [3, 3, 2, 2, 1, 1, 1, 1];

            let result: Vec<_> = world
                .semi_honest(records.into_iter(), |ctx, input_rows| async move {
                    attribute_cap_aggregate::<
                        _,
                        BA5,
                        BA3,
                        BA20,
                        BA5,
                        Replicated<Fp32BitPrime>,
                        Fp32BitPrime,
                    >(
                        ctx,
                        input_rows,
                        NonZeroU32::new(ATTRIBUTION_WINDOW_SECONDS),
                        &histogram,
                    )
                    .await
                    .unwrap()
                })
                .await
                .reconstruct();
            assert_eq!(result, &expected);
        });
    }

    #[test]
    fn capping_bugfix() {
        const HISTOGRAM: [usize; 10] = [5, 5, 5, 5, 5, 5, 5, 2, 1, 1];

        run(|| async move {
            let world = TestWorld::default();

            #[allow(clippy::items_after_statements)]
            type SaturatingSumType = BA5;

            let records: Vec<PreShardedAndSortedOPRFTestInput<BA8, BA3, BA20>> = vec![
                /* First User (perfectly saturates, then one extra) */
                oprf_test_input_with_timestamp(10_251_308_645, false, 218, 0, 0),
                oprf_test_input_with_timestamp(10_251_308_645, true, 0, 3, 1), // running-sum = 3
                oprf_test_input_with_timestamp(10_251_308_645, true, 0, 3, 2), // running-sum = 6
                oprf_test_input_with_timestamp(10_251_308_645, true, 0, 5, 3), // running-sum = 11
                oprf_test_input_with_timestamp(10_251_308_645, true, 0, 6, 4), // running-sum = 17
                oprf_test_input_with_timestamp(10_251_308_645, true, 0, 1, 5), // running-sum = 18
                oprf_test_input_with_timestamp(10_251_308_645, true, 0, 2, 6), // running-sum = 20
                oprf_test_input_with_timestamp(10_251_308_645, true, 0, 6, 7), // running-sum = 26
                oprf_test_input_with_timestamp(10_251_308_645, true, 0, 6, 8), // running-sum = 32
                // This next record should get zeroed out due to the per-user cap of 32
                oprf_test_input_with_timestamp(10_251_308_645, true, 0, 6, 9), // running-sum = 38
                /* Second User (imperfectly saturates, then a few extra) */
                oprf_test_input_with_timestamp(1, false, 53, 0, 0),
                oprf_test_input_with_timestamp(1, true, 0, 7, 1), // running-sum = 7
                oprf_test_input_with_timestamp(1, true, 0, 7, 2), // running-sum = 14
                oprf_test_input_with_timestamp(1, true, 0, 7, 3), // running-sum = 21
                oprf_test_input_with_timestamp(1, true, 0, 7, 4), // running-sum = 28
                // This record should be partially capped
                oprf_test_input_with_timestamp(1, true, 0, 7, 5), // running-sum = 35
                // The next two records should be fully capped
                oprf_test_input_with_timestamp(1, true, 0, 7, 6), // running-sum = 42
                oprf_test_input_with_timestamp(1, true, 0, 7, 7), // running-sum = 49
                /* Third User (perfectly saturates, no extras) */
                oprf_test_input_with_timestamp(2, false, 12, 0, 0),
                oprf_test_input_with_timestamp(2, true, 0, 6, 1), // running-sum = 6
                oprf_test_input_with_timestamp(2, true, 0, 4, 2), // running-sum = 10
                oprf_test_input_with_timestamp(2, true, 0, 6, 3), // running-sum = 16
                oprf_test_input_with_timestamp(2, true, 0, 4, 4), // running-sum = 20
                oprf_test_input_with_timestamp(2, true, 0, 6, 5), // running-sum = 26
                oprf_test_input_with_timestamp(2, true, 0, 6, 6), // running-sum = 32
                /* Fourth User (imperfectly saturates, no extras) */
                oprf_test_input_with_timestamp(3, false, 78, 0, 0),
                oprf_test_input_with_timestamp(3, true, 0, 7, 1), // running-sum = 7
                oprf_test_input_with_timestamp(3, true, 0, 6, 2), // running-sum = 13
                oprf_test_input_with_timestamp(3, true, 0, 5, 3), // running-sum = 18
                oprf_test_input_with_timestamp(3, true, 0, 7, 4), // running-sum = 25
                oprf_test_input_with_timestamp(3, true, 0, 6, 5), // running-sum = 31
                // The next row should be partially capped
                oprf_test_input_with_timestamp(3, true, 0, 5, 6), // running-sum = 36
                /* Fifth User (does not saturate) */
                oprf_test_input_with_timestamp(4, false, 44, 0, 0),
                oprf_test_input_with_timestamp(4, true, 0, 4, 1), // running-sum = 4
                oprf_test_input_with_timestamp(4, true, 0, 5, 2), // running-sum = 9
                oprf_test_input_with_timestamp(4, true, 0, 6, 3), // running-sum = 15
                oprf_test_input_with_timestamp(4, true, 0, 5, 4), // running-sum = 20
                oprf_test_input_with_timestamp(4, true, 0, 4, 5), // running-sum = 24
                oprf_test_input_with_timestamp(4, true, 0, 7, 6), // running-sum = 31
            ];

            let mut expected = [0_u128; 256];
            expected[218] = 1 << SaturatingSumType::BITS; // per-user cap is 2^5
            expected[53] = 1 << SaturatingSumType::BITS; // per-user cap is 2^5
            expected[12] = 1 << SaturatingSumType::BITS; // per-user cap is 2^5
            expected[78] = 1 << SaturatingSumType::BITS; // per-user cap is 2^5
            expected[44] = 31; // The 5th user did not saturate

            let result: Vec<_> = world
                .semi_honest(records.into_iter(), |ctx, input_rows| async move {
                    attribute_cap_aggregate::<
                        _,
                        BA8,
                        BA3,
                        BA20,
                        SaturatingSumType,
                        Replicated<Fp32BitPrime>,
                        Fp32BitPrime,
                    >(ctx, input_rows, None, &HISTOGRAM)
                    .await
                    .unwrap()
                })
                .await
                .reconstruct();
            assert_eq!(result, &expected);
        });
    }
}<|MERGE_RESOLUTION|>--- conflicted
+++ resolved
@@ -460,29 +460,15 @@
     let per_user_results = collected
         .into_iter()
         .enumerate()
-<<<<<<< HEAD
-        .map(|(idx, rows_for_user)| {
-            let num_user_rows = rows_for_user.len();
-            let contexts = ctx_for_row_number[..num_user_rows - 1].to_owned();
-            let record_ids = record_id_for_row_depth[..num_user_rows].to_owned();
-
-            for count in &mut record_id_for_row_depth[..num_user_rows] {
-                *count += 1;
-            }
-            evaluate_per_user_attribution_circuit::<_, BK, TV, TS, SS>(
-                idx,
-                &binary_m_ctx,
-                contexts,
-                record_ids,
-=======
         .map(|(record_id, rows_for_user)| {
             let num_user_rows = rows_for_user.len();
             let contexts = ctx_for_row_number[..num_user_rows - 1].to_owned();
 
             evaluate_per_user_attribution_circuit::<_, BK, TV, TS, SS>(
+                record_id,
+                &binary_m_ctx,
                 contexts,
                 RecordId::from(record_id),
->>>>>>> f2443711
                 rows_for_user,
                 attribution_window_seconds,
             )
