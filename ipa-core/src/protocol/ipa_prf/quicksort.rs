use std::{
    iter::{repeat, zip},
    ops::Range,
};

use bitvec::prelude::{BitVec, Lsb0};
use futures::stream::{iter as stream_iter, TryStreamExt};
use ipa_macros::Step;

use crate::{
    error::Error,
    ff::{boolean::Boolean, CustomArray, Field},
    protocol::{
        basics::Reveal, context::Context,
        ipa_prf::boolean_ops::comparison_and_subtraction_sequential::compare_gt, RecordId,
    },
    secret_sharing::{replicated::semi_honest::AdditiveShare, SharedValue},
    seq_join::seq_join,
};

#[derive(Step)]
pub(crate) enum Step {
    #[dynamic(1024)]
    QuicksortPass(usize),
    Compare,
    Reveal,
}

/// Insecure quicksort using MPC comparisons and a key extraction function `get_key`.
///
/// `get_key` takes as input an element in the slice and outputs the key by which we sort by
/// follows partially the function signature of `sort_by_key`,
/// see `https://doc.rust-lang.org/src/alloc/slice.rs.html#305-308`.
///
/// Set `desc` to `true` for descending ordering.
///
/// This version of quicksort is insecure because it does not enforce the uniqueness of the sorted elements.
/// To see why this leaks information: take a list with all elements having equal values.
/// Quicksort for that list runs in time `O(n^2)` while for unique elements, where
/// it is only expected to run in time `O(n log n)`.
///
/// The leakage can be fixed by appending a counter on each element that is unique to the element.
/// This adds another `log_2(N)` bits, where `N` is the amount of elements
///
/// This implementation of quicksort is in place and uses a stack instead of recursion.
/// It terminates once the stack is empty.
/// # Errors
/// Will propagate errors from transport and a few typecasts
<<<<<<< HEAD
#[tracing::instrument(name = "quicksort_by_key_insecure", skip_all)]
pub async fn quicksort_by_key_insecure<C, K, F, S>(
=======
pub async fn quicksort_ranges_by_key_insecure<C, K, F, S>(
>>>>>>> 42899469
    ctx: C,
    list: &mut [S],
    desc: bool,
    get_key: F,
    mut ranges_to_sort: Vec<Range<usize>>,
) -> Result<(), Error>
where
    C: Context,
    S: Send + Sync,
    F: Fn(&S) -> &AdditiveShare<K> + Sync + Send + Copy,
    for<'a> &'a AdditiveShare<K>: IntoIterator<Item = AdditiveShare<K::Element>>,
    K: SharedValue + Field + CustomArray<Element = Boolean>,
{
    let mut ranges_for_next_pass = Vec::with_capacity(ranges_to_sort.len() * 2);
    let mut quicksort_pass = 1;

    // iterate through all of the potentially incorrectly ordered ranges
    // make one pass, comparing each element to the pivot and splitting into two more
    // potentially incorrectly ordered ranges
    while !ranges_to_sort.is_empty() {
        // compute the total number of comparisons that will be needed
        let mut num_comparisons_needed = 0;
        for range in &ranges_to_sort {
            if range.len() > 1 {
                num_comparisons_needed += range.len() - 1;
            }
        }

        let c = ctx
            .narrow(&Step::QuicksortPass(quicksort_pass))
            .set_total_records(num_comparisons_needed);
        let cmp_ctx = c.narrow(&Step::Compare);
        let rvl_ctx = c.narrow(&Step::Reveal);

        let comp: BitVec<usize, Lsb0> = seq_join(
            ctx.active_work(),
            stream_iter(
                ranges_to_sort
                    .iter()
                    .filter(|r| r.len() > 1)
                    .flat_map(|range| {
                        // set up iterator
                        let mut iterator = list[range.clone()].iter().map(get_key);
                        // first element is pivot, apply key extraction function f
                        let pivot = iterator.next().unwrap();
                        zip(repeat(pivot), iterator)
                    })
                    .enumerate()
                    .map(|(i, (pivot, k))| {
                        let cmp_ctx = cmp_ctx.clone();
                        let rvl_ctx = rvl_ctx.clone();
                        let record_id = RecordId::from(i);
                        async move {
                            // Compare the current element against pivot and reveal the result.
                            let comparison = compare_gt(cmp_ctx, record_id, k, pivot)
                                .await?
                                .reveal(rvl_ctx, record_id) // reveal outcome of comparison
                                .await?;

                            // desc = true will flip the order of the sort
                            Ok::<_, Error>(Boolean::from(desc) == comparison)
                        }
                    }),
            ),
        )
        .try_collect()
        .await?;

        let mut n = 0;
        for range in &ranges_to_sort {
            if range.len() <= 1 {
                continue;
            }

            // swap elements based on comparisons
            // i is index of first element larger than pivot
            let mut i = range.start + 1;
            for (j, b) in comp[n..(n + range.len() - 1)].iter().enumerate() {
                if *b {
                    list.swap(i, j + range.start + 1);
                    i += 1;
                }
            }
            n += range.len() - 1;

            // put pivot to index i-1
            list.swap(i - 1, range.start);

            // mark which ranges need to be sorted in the next pass
            if i > range.start + 1 {
                ranges_for_next_pass.push(range.start..(i - 1));
            }
            if i + 1 < range.end {
                ranges_for_next_pass.push(i..range.end);
            }
        }

        quicksort_pass += 1;
        ranges_to_sort = ranges_for_next_pass;
        ranges_for_next_pass = Vec::with_capacity(ranges_to_sort.len() * 2);
    }

    // no error happened, sorted successfully
    Ok(())
}

#[cfg(all(test, unit_test))]
pub mod tests {
    use std::cmp::Ordering;

    use ipa_macros::Step;
    use rand::Rng;

    use crate::{
        error::Error,
        ff::{
            boolean_array::{BA20, BA64},
            Field,
        },
        protocol::{context::Context, ipa_prf::quicksort::quicksort_ranges_by_key_insecure},
        rand::thread_rng,
        secret_sharing::{replicated::semi_honest::AdditiveShare, IntoShares},
        test_executor::run,
        test_fixture::{Reconstruct, Runner, TestWorld},
    };

    #[derive(Step)]
    pub(crate) enum Step {
        TestReverse,
    }

    pub async fn quicksort_insecure_test<C>(
        ctx: C,
        list: &[AdditiveShare<BA64>],
        desc: bool,
    ) -> Result<Vec<AdditiveShare<BA64>>, Error>
    where
        C: Context,
    {
        let mut list_mut = list.to_vec();
        #[allow(clippy::single_range_in_vec_init)]
        quicksort_ranges_by_key_insecure(ctx, &mut list_mut[..], desc, |x| x, vec![0..list.len()])
            .await?;
        let mut result: Vec<AdditiveShare<BA64>> = vec![];
        list_mut.iter().for_each(|x| result.push(x.clone()));
        Ok(result)
    }

    #[test]
    fn test_quicksort_insecure_semi_honest() {
        run(|| async move {
            let world = TestWorld::default();
            let mut rng = thread_rng();

            // test cases for both, ascending and descending
            let bools = vec![false, true];

            for desc in bools {
                // generate vector of random values
                let mut records: Vec<BA64> = vec![<BA64>::ONE; 20];
                records.iter_mut().for_each(|x| *x = rng.gen::<BA64>());

                // convert expected into more readable format
                let mut expected: Vec<u128> =
                    records.clone().into_iter().map(|x| x.as_u128()).collect();
                // sort expected
                expected.sort_unstable();

                if desc {
                    expected.reverse();
                }

                // compute mpc sort
                let result: Vec<_> = world
                    .semi_honest(records.into_iter(), |ctx, records| async move {
                        quicksort_insecure_test::<_>(ctx, &records, desc)
                            .await
                            .unwrap()
                    })
                    .await
                    .reconstruct();

                assert_eq!(
                    // convert into more readable format
                    result
                        .into_iter()
                        .map(|x| x.as_u128())
                        .collect::<Vec<u128>>(),
                    expected
                );
            }
        });
    }

    // test for identical elements
    #[test]
    fn test_quicksort_insecure_semi_honest_identical() {
        run(|| async move {
            let world = TestWorld::default();
            let mut rng = thread_rng();

            // test cases for both, ascending and descending
            let bools = vec![false, true];

            for desc in bools {
                // generate vector of random values
                let element = rng.gen::<BA64>();
                let mut records: Vec<BA64> = vec![<BA64>::ONE; 20];
                records.iter_mut().for_each(|x| *x = element);

                // convert expected into more readable format
                let mut expected: Vec<u128> =
                    records.clone().into_iter().map(|x| x.as_u128()).collect();
                // sort expected
                expected.sort_unstable();

                if desc {
                    expected.reverse();
                }

                // compute mpc sort
                let result: Vec<_> = world
                    .semi_honest(records.into_iter(), |ctx, records| async move {
                        quicksort_insecure_test::<_>(ctx, &records, desc)
                            .await
                            .unwrap()
                    })
                    .await
                    .reconstruct();

                assert_eq!(
                    // convert into more readable format
                    result
                        .into_iter()
                        .map(|x| x.as_u128())
                        .collect::<Vec<u128>>(),
                    expected
                );
            }
        });
    }

    // test for empty list
    #[test]
    fn test_quicksort_insecure_semi_honest_empty() {
        run(|| async move {
            let world = TestWorld::default();

            // test cases for both, ascending and descending
            let bools = vec![false, true];

            for desc in bools {
                // generate vector of random values
                let records: Vec<BA64> = vec![];

                // convert expected into more readable format
                let mut expected: Vec<u128> =
                    records.clone().into_iter().map(|x| x.as_u128()).collect();
                // sort expected
                expected.sort_unstable();

                if desc {
                    expected.reverse();
                }

                // compute mpc sort
                let result: Vec<_> = world
                    .semi_honest(records.into_iter(), |ctx, records| async move {
                        quicksort_insecure_test::<_>(ctx, &records, desc)
                            .await
                            .unwrap()
                    })
                    .await
                    .reconstruct();

                assert_eq!(
                    // convert into more readable format
                    result
                        .into_iter()
                        .map(|x| x.as_u128())
                        .collect::<Vec<u128>>(),
                    expected
                );
            }
        });
    }

    // test for reversely sorted list
    #[test]
    fn test_quicksort_insecure_semi_honest_reverse() {
        run(|| async move {
            let world = TestWorld::default();
            let mut rng = thread_rng();

            // test cases for both, ascending and descending
            let bools = vec![false, true];

            for desc in bools {
                // generate vector of random values
                let mut records: Vec<BA64> = vec![<BA64>::ONE; 20];
                records.iter_mut().for_each(|x| *x = rng.gen::<BA64>());

                // convert expected into more readable format
                let mut expected: Vec<u128> =
                    records.clone().into_iter().map(|x| x.as_u128()).collect();
                // sort expected
                expected.sort_unstable();

                if desc {
                    expected.reverse();
                }

                // compute mpc sort
                let result: Vec<_> = world
                    .semi_honest(records.into_iter(), |ctx, records| async move {
                        quicksort_insecure_test::<_>(
                            ctx.narrow(&Step::TestReverse),
                            &quicksort_insecure_test::<_>(ctx, &records, !desc)
                                .await
                                .unwrap(),
                            desc,
                        )
                        .await
                        .unwrap()
                    })
                    .await
                    .reconstruct();

                assert_eq!(
                    // convert into more readable format
                    result
                        .into_iter()
                        .map(|x| x.as_u128())
                        .collect::<Vec<u128>>(),
                    expected
                );
            }
        });
    }

    #[derive(Clone, Copy, Debug)]
    struct SillyStruct {
        timestamp: BA20,
        user_id: usize,
    }

    #[derive(Clone, Debug)]
    struct SillyStructShare {
        timestamp: AdditiveShare<BA20>,
        user_id: usize,
    }

    impl IntoShares<SillyStructShare> for SillyStruct {
        fn share_with<R: Rng>(self, rng: &mut R) -> [SillyStructShare; 3] {
            let [t0, t1, t2] = self.timestamp.share_with(rng);
            [
                SillyStructShare {
                    timestamp: t0,
                    user_id: self.user_id,
                },
                SillyStructShare {
                    timestamp: t1,
                    user_id: self.user_id,
                },
                SillyStructShare {
                    timestamp: t2,
                    user_id: self.user_id,
                },
            ]
        }
    }

    impl Reconstruct<SillyStruct> for [SillyStructShare; 3] {
        fn reconstruct(&self) -> SillyStruct {
            SillyStruct {
                user_id: self[0].user_id,
                timestamp: [
                    self[0].timestamp.clone(),
                    self[1].timestamp.clone(),
                    self[2].timestamp.clone(),
                ]
                .reconstruct(),
            }
        }
    }

    impl Reconstruct<Vec<SillyStruct>> for [Vec<SillyStructShare>; 3] {
        fn reconstruct(&self) -> Vec<SillyStruct> {
            let mut res = Vec::with_capacity(self[0].len());
            for i in 0..self[0].len() {
                let elem = [self[0][i].clone(), self[1][i].clone(), self[2][i].clone()];
                res.push(elem.reconstruct());
            }
            res
        }
    }

    const TEST_USER_IDS: [usize; 8] = [1, 2, 3, 5, 8, 13, 21, 34];

    // test for sorting multiple ranges in a longer list
    #[test]
    fn test_multiple_ranges() {
        run(|| async move {
            let world = TestWorld::default();
            let mut rng = thread_rng();

            // test cases for both, ascending and descending
            let bools = vec![false, true];

            for desc in bools {
                // generate vector of structs corresponding to 8 users.
                // Each user will have a different number of records
                // Each struct will have a random timestamps
                let mut records: Vec<SillyStruct> = Vec::with_capacity(TEST_USER_IDS.iter().sum());
                for user_id in TEST_USER_IDS {
                    for _ in 0..user_id {
                        records.push(SillyStruct {
                            timestamp: rng.gen::<BA20>(),
                            user_id,
                        });
                    }
                }

                // convert expected into more readable format
                let mut expected: Vec<(usize, u128)> = records
                    .clone()
                    .into_iter()
                    .map(|x| (x.user_id, x.timestamp.as_u128()))
                    .collect();
                // sort expected
                expected.sort_unstable_by(|a, b| match a.0.cmp(&b.0) {
                    Ordering::Less => Ordering::Less,
                    Ordering::Greater => Ordering::Greater,
                    Ordering::Equal => {
                        if desc {
                            b.1.cmp(&a.1)
                        } else {
                            a.1.cmp(&b.1)
                        }
                    }
                });

                let (_, ranges_to_sort) = TEST_USER_IDS.iter().fold(
                    (0, Vec::with_capacity(TEST_USER_IDS.len())),
                    |acc, x| {
                        let (start, mut ranges) = acc;
                        let end = start + x;
                        ranges.push(start..end);
                        (end, ranges)
                    },
                );

                // compute mpc sort
                let result: Vec<_> = world
                    .semi_honest(records.into_iter(), |ctx, mut records| {
                        let ranges_clone = ranges_to_sort.clone();
                        async move {
                            quicksort_ranges_by_key_insecure(
                                ctx,
                                &mut records[..],
                                desc,
                                |x| &x.timestamp,
                                ranges_clone,
                            )
                            .await
                            .unwrap();
                            records
                        }
                    })
                    .await
                    .reconstruct();

                assert_eq!(
                    // convert into more readable format
                    result
                        .into_iter()
                        .map(|x| (x.user_id, x.timestamp.as_u128()))
                        .collect::<Vec<_>>(),
                    expected
                );
            }
        });
    }
}<|MERGE_RESOLUTION|>--- conflicted
+++ resolved
@@ -46,12 +46,8 @@
 /// It terminates once the stack is empty.
 /// # Errors
 /// Will propagate errors from transport and a few typecasts
-<<<<<<< HEAD
 #[tracing::instrument(name = "quicksort_by_key_insecure", skip_all)]
-pub async fn quicksort_by_key_insecure<C, K, F, S>(
-=======
 pub async fn quicksort_ranges_by_key_insecure<C, K, F, S>(
->>>>>>> 42899469
     ctx: C,
     list: &mut [S],
     desc: bool,
