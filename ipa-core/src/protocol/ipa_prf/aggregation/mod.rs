--- conflicted
+++ resolved
@@ -17,13 +17,9 @@
         basics::{BooleanArrayMul, BooleanProtocols},
         context::{Context, UpgradedSemiHonestContext},
         ipa_prf::{
-<<<<<<< HEAD
             aggregation::step::AggregationStep as Step,
-            boolean_ops::addition_sequential::integer_add, prf_sharding::AttributionOutputs,
-=======
             boolean_ops::addition_sequential::{integer_add, integer_sat_add},
             prf_sharding::AttributionOutputs,
->>>>>>> def1da35
         },
         RecordId,
     },
