use std::{
    borrow::Borrow,
    iter::zip,
    ops::{Add, Sub},
};

use generic_array::{sequence::GenericSequence, ArrayLength, GenericArray};
use typenum::{Diff, Sum, U1};

use crate::{
    ff::PrimeField,
    helpers::hashing::{compute_hash, hash_to_field},
    protocol::ipa_prf::malicious_security::lagrange::{
        CanonicalLagrangeDenominator, LagrangeTable,
    },
};

pub struct ZeroKnowledgeProof<F: PrimeField, N: ArrayLength> {
    pub g: GenericArray<F, N>,
}

impl<F, N> ZeroKnowledgeProof<F, N>
where
    F: PrimeField,
    N: ArrayLength,
{
    pub fn new<I>(g: I) -> Self
    where
        I: IntoIterator<Item = F>,
    {
        ZeroKnowledgeProof {
            g: g.into_iter().collect(),
        }
    }
}

#[allow(non_camel_case_types)]
#[derive(Debug)]
pub struct ProofGenerator<F: PrimeField, λ>
where
    λ: ArrayLength,
{
    uv: Vec<(GenericArray<F, λ>, GenericArray<F, λ>)>,
}

pub type TwoNMinusOne<N> = Diff<Sum<N, N>, U1>;
pub type TwoNPlusOne<N> = Sum<Sum<N, N>, U1>;

///
/// Distributed Zero Knowledge Proofs algorithm drawn from
/// `https://eprint.iacr.org/2023/909.pdf`
///
#[allow(non_camel_case_types, clippy::many_single_char_names)]
impl<F, λ> ProofGenerator<F, λ>
where
    F: PrimeField,
    λ: ArrayLength,
{
    pub fn compute_proof<J, B>(
        uv_iterator: J,
        lagrange_table: &LagrangeTable<F, λ, <λ as Sub<U1>>::Output>,
    ) -> ZeroKnowledgeProof<F, TwoNMinusOne<λ>>
    where
        λ: Add + Sub<U1>,
        <λ as Add>::Output: Sub<U1>,
        <<λ as Add>::Output as Sub<U1>>::Output: ArrayLength,
        <λ as Sub<U1>>::Output: ArrayLength,
        J: Iterator<Item = B>,
        B: Borrow<(GenericArray<F, λ>, GenericArray<F, λ>)>,
    {
        let mut proof = GenericArray::<F, TwoNMinusOne<λ>>::generate(|_| F::ZERO);
        for uv_polynomial in uv_iterator {
            for i in 0..λ::USIZE {
                proof[i] += uv_polynomial.borrow().0[i] * uv_polynomial.borrow().1[i];
            }
            let p_extrapolated = lagrange_table.eval(&uv_polynomial.borrow().0);
            let q_extrapolated = lagrange_table.eval(&uv_polynomial.borrow().1);

            for (i, (x, y)) in
                zip(p_extrapolated.into_iter(), q_extrapolated.into_iter()).enumerate()
            {
                proof[λ::USIZE + i] += x * y;
            }
        }
        ZeroKnowledgeProof::new(proof)
    }

<<<<<<< HEAD
    pub fn gen_challenge_and_recurse<λ, I, J>(
=======
    pub fn compute_final_proof(
        uv: &(GenericArray<F, λ>, GenericArray<F, λ>),
        p_0: F,
        q_0: F,
        lagrange_table: &LagrangeTable<F, Sum<λ, U1>, λ>,
    ) -> ZeroKnowledgeProof<F, TwoNPlusOne<λ>>
    where
        λ: Add + Add<U1>,
        <λ as Add>::Output: Add<U1>,
        <<λ as Add>::Output as Add<U1>>::Output: ArrayLength,
        <λ as Add<U1>>::Output: ArrayLength,
    {
        let mut p = GenericArray::<F, Sum<λ, U1>>::generate(|_| F::ZERO);
        let mut q = GenericArray::<F, Sum<λ, U1>>::generate(|_| F::ZERO);
        let mut proof: GenericArray<F, TwoNPlusOne<λ>> = GenericArray::generate(|_| F::ZERO);
        p[0] = p_0;
        q[0] = q_0;
        proof[0] = p_0 * q_0;

        for i in 0..λ::USIZE {
            p[i + 1] = uv.0[i];
            q[i + 1] = uv.1[i];
            proof[i + 1] += uv.0[i] * uv.1[i];
        }
        // We need a table of size `λ + 1` since we add a random point at x=0
        let p_extrapolated = lagrange_table.eval(&p);
        let q_extrapolated = lagrange_table.eval(&q);

        for (i, (x, y)) in zip(p_extrapolated.into_iter(), q_extrapolated.into_iter()).enumerate() {
            proof[λ::USIZE + 1 + i] += x * y;
        }

        ZeroKnowledgeProof::new(proof)
    }

    pub fn gen_challenge_and_recurse<J, B>(
>>>>>>> 8c481563
        proof_left: &GenericArray<F, TwoNMinusOne<λ>>,
        proof_right: &GenericArray<F, TwoNMinusOne<λ>>,
        uv_iterator: J,
    ) -> Self
    where
        λ: Add + Sub<U1>,
        <λ as Add>::Output: Sub<U1>,
        <<λ as Add>::Output as Sub<U1>>::Output: ArrayLength,
        <λ as Sub<U1>>::Output: ArrayLength,
        J: Iterator<Item = B>,
        B: Borrow<(GenericArray<F, λ>, GenericArray<F, λ>)>,
    {
        let r: F = hash_to_field(
            &compute_hash(proof_left),
            &compute_hash(proof_right),
            λ::U128,
        );
        let mut output = Vec::<(GenericArray<F, λ>, GenericArray<F, λ>)>::new();
        let denominator = CanonicalLagrangeDenominator::<F, λ>::new();
        let lagrange_table_r = LagrangeTable::<F, λ, U1>::new(&denominator, &r);

        // iter and interpolate at x coordinate r
        let mut index = 0;
        let mut new_u_chunk = GenericArray::<F, λ>::generate(|_| F::ZERO);
        let mut new_v_chunk = GenericArray::<F, λ>::generate(|_| F::ZERO);
        for polynomial in uv_iterator {
            let (u_chunk, v_chunk) = polynomial.borrow();
            let u = lagrange_table_r.eval(u_chunk)[0];
            let v = lagrange_table_r.eval(v_chunk)[0];
            if index >= λ::USIZE {
                output.push((new_u_chunk, new_v_chunk));
                new_u_chunk = GenericArray::<F, λ>::generate(|_| F::ZERO);
                new_v_chunk = GenericArray::<F, λ>::generate(|_| F::ZERO);
                index = 0;
            }
            new_u_chunk[index] = u;
            new_v_chunk[index] = v;
            index += 1;
        }
        if index != 0 {
            output.push((new_u_chunk, new_v_chunk));
        }

        Self { uv: output }
    }
}

#[allow(non_camel_case_types)]
impl<F, λ> PartialEq<(&[u128], &[u128])> for ProofGenerator<F, λ>
where
    F: PrimeField + std::cmp::PartialEq<u128>,
    λ: ArrayLength,
{
    fn eq(&self, other: &(&[u128], &[u128])) -> bool {
        let (cmp_a, cmp_b) = other;
        for (i, uv_polynomial) in self.uv.iter().enumerate() {
            for (j, u) in uv_polynomial.0.iter().enumerate() {
                if !u.eq(&cmp_a[i * λ::USIZE + j]) {
                    return false;
                }
            }
            for (j, v) in uv_polynomial.1.iter().enumerate() {
                if !v.eq(&cmp_b[i * λ::USIZE + j]) {
                    return false;
                }
            }
        }
        true
    }
}

#[cfg(all(test, unit_test))]
mod test {
    use generic_array::{sequence::GenericSequence, GenericArray};
    use typenum::{U3, U4, U7};

    use super::ProofGenerator;
    use crate::{
        ff::{Fp31, U128Conversions},
        protocol::ipa_prf::malicious_security::lagrange::{
            CanonicalLagrangeDenominator, LagrangeTable,
        },
        secret_sharing::SharedValue,
    };

    #[test]
    fn sample_proof() {
        const U_1: [u128; 32] = [
            0, 30, 0, 16, 0, 1, 0, 15, 0, 0, 0, 16, 0, 30, 0, 16, 29, 1, 1, 15, 0, 0, 1, 15, 2, 30,
            30, 16, 0, 0, 30, 16,
        ];
        const V_1: [u128; 32] = [
            0, 0, 0, 30, 0, 0, 0, 1, 30, 30, 30, 30, 0, 0, 30, 30, 0, 30, 0, 30, 0, 0, 0, 1, 0, 0,
            1, 1, 0, 0, 1, 1,
        ];
        const PROOF_1: [u128; 7] = [0, 30, 29, 30, 5, 28, 13];
        const PROOF_LEFT_1: [u128; 7] = [0, 11, 24, 8, 0, 4, 3];
        const U_2: [u128; 8] = [0, 0, 26, 0, 7, 18, 24, 13];
        const V_2: [u128; 8] = [10, 21, 30, 28, 15, 21, 3, 3];

        const PROOF_2: [u128; 7] = [12, 6, 15, 8, 29, 30, 6];
        const PROOF_LEFT_2: [u128; 7] = [5, 26, 14, 9, 0, 25, 2];
        const U_3: [u128; 2] = [3, 3];
        const V_3: [u128; 2] = [5, 24];

        const PROOF_3: [u128; 7] = [12, 15, 10, 0, 18, 6, 5];
        const P_RANDOM_WEIGHT: u128 = 12;
        const Q_RANDOM_WEIGHT: u128 = 1;

        let denominator = CanonicalLagrangeDenominator::<Fp31, U4>::new();
        let lagrange_table = LagrangeTable::<Fp31, U4, U3>::from(denominator);

        // convert to field
        let vec_u_1 = U_1
            .into_iter()
            .map(|x| Fp31::try_from(x).unwrap())
            .collect::<Vec<_>>();
        let vec_v_1 = V_1
            .into_iter()
            .map(|x| Fp31::try_from(x).unwrap())
            .collect::<Vec<_>>();
        let vec_u_2 = U_2
            .into_iter()
            .map(|x| Fp31::try_from(x).unwrap())
            .collect::<Vec<_>>();
        let vec_v_2 = V_2
            .into_iter()
            .map(|x| Fp31::try_from(x).unwrap())
            .collect::<Vec<_>>();
        let vec_u_3 = U_3
            .into_iter()
            .map(|x| Fp31::try_from(x).unwrap())
            .collect::<Vec<_>>();
        let vec_v_3 = V_3
            .into_iter()
            .map(|x| Fp31::try_from(x).unwrap())
            .collect::<Vec<_>>();

        // uv values in input format
        let uv_1 = (0usize..8)
            .map(|i| {
                (
                    *GenericArray::<Fp31, U4>::from_slice(&vec_u_1[4 * i..4 * i + 4]),
                    *GenericArray::<Fp31, U4>::from_slice(&vec_v_1[4 * i..4 * i + 4]),
                )
            })
            .collect::<Vec<_>>();
        let uv_2 = (0usize..2)
            .map(|i| {
                (
                    *GenericArray::<Fp31, U4>::from_slice(&vec_u_2[4 * i..4 * i + 4]),
                    *GenericArray::<Fp31, U4>::from_slice(&vec_v_2[4 * i..4 * i + 4]),
                )
            })
            .collect::<Vec<_>>();
        let uv_3 = vec![(
            GenericArray::<Fp31, U4>::from([
                Fp31::try_from(P_RANDOM_WEIGHT).unwrap(),
                vec_u_3[0],
                vec_u_3[1],
                Fp31::ZERO,
            ]),
            GenericArray::<Fp31, U4>::from([
                Fp31::try_from(Q_RANDOM_WEIGHT).unwrap(),
                vec_v_3[0],
                vec_v_3[1],
                Fp31::ZERO,
            ]),
        )];

        // first iteration
        let proof_1 = ProofGenerator::<Fp31, U4>::compute_proof(uv_1.iter(), &lagrange_table);
        assert_eq!(
            proof_1.g.iter().map(Fp31::as_u128).collect::<Vec<_>>(),
            PROOF_1,
        );

        // ZKP is secret-shared into two pieces
        // proof_left comes from PRSS
        let proof_left_1 =
            GenericArray::<Fp31, U7>::generate(|i| Fp31::try_from(PROOF_LEFT_1[i]).unwrap());
        let proof_right_1 = GenericArray::<Fp31, U7>::generate(|i| proof_1.g[i] - proof_left_1[i]);

        // fiat-shamir
        let pg_2 = ProofGenerator::<_, U4>::gen_challenge_and_recurse(
            &proof_left_1,
            &proof_right_1,
            uv_1.iter(),
        );
        assert_eq!(pg_2, (&U_2[..], &V_2[..]));

        // next iteration
        let proof_2 = ProofGenerator::<Fp31, U4>::compute_proof(uv_2.iter(), &lagrange_table);
        assert_eq!(
            proof_2.g.iter().map(Fp31::as_u128).collect::<Vec<_>>(),
            PROOF_2,
        );

        // ZKP is secret-shared into two pieces
        // proof_left comes from PRSS
        let proof_left_2 =
            GenericArray::<Fp31, U7>::generate(|i| Fp31::try_from(PROOF_LEFT_2[i]).unwrap());
        let proof_right_2 = GenericArray::<Fp31, U7>::generate(|i| proof_2.g[i] - proof_left_2[i]);

        // fiat-shamir
        let pg_3 = ProofGenerator::<_, U4>::gen_challenge_and_recurse(
            &proof_left_2,
            &proof_right_2,
            pg_2.uv.iter(),
        );

        // final proof trim pg_3 from U4 to U2
        let uv = (
            *GenericArray::<Fp31, U2>::from_slice(&pg_3.uv[0].0.as_slice()[0..2]),
            *GenericArray::<Fp31, U2>::from_slice(&pg_3.uv[0].1.as_slice()[0..2]),
        );

        assert_eq!(ProofGenerator { uv: vec![uv; 1] }, (&U_3[..], &V_3[..]));

        // final iteration
<<<<<<< HEAD
        let proof_3 =
            ProofGenerator::<Fp31>::compute_proof::<U4, _, _>(uv_3.iter(), &lagrange_table);
=======
        let denominator = CanonicalLagrangeDenominator::<Fp31, U3>::new();
        let lagrange_table = LagrangeTable::<Fp31, U3, U2>::from(denominator);
        let proof_3 = ProofGenerator::<Fp31, U2>::compute_final_proof(
            &uv,
            Fp31::try_from(P_RANDOM_WEIGHT).unwrap(),
            Fp31::try_from(Q_RANDOM_WEIGHT).unwrap(),
            &lagrange_table,
        );
>>>>>>> 8c481563
        assert_eq!(
            proof_3.g.iter().map(Fp31::as_u128).collect::<Vec<_>>(),
            PROOF_3,
        );
    }
}<|MERGE_RESOLUTION|>--- conflicted
+++ resolved
@@ -85,46 +85,7 @@
         ZeroKnowledgeProof::new(proof)
     }
 
-<<<<<<< HEAD
-    pub fn gen_challenge_and_recurse<λ, I, J>(
-=======
-    pub fn compute_final_proof(
-        uv: &(GenericArray<F, λ>, GenericArray<F, λ>),
-        p_0: F,
-        q_0: F,
-        lagrange_table: &LagrangeTable<F, Sum<λ, U1>, λ>,
-    ) -> ZeroKnowledgeProof<F, TwoNPlusOne<λ>>
-    where
-        λ: Add + Add<U1>,
-        <λ as Add>::Output: Add<U1>,
-        <<λ as Add>::Output as Add<U1>>::Output: ArrayLength,
-        <λ as Add<U1>>::Output: ArrayLength,
-    {
-        let mut p = GenericArray::<F, Sum<λ, U1>>::generate(|_| F::ZERO);
-        let mut q = GenericArray::<F, Sum<λ, U1>>::generate(|_| F::ZERO);
-        let mut proof: GenericArray<F, TwoNPlusOne<λ>> = GenericArray::generate(|_| F::ZERO);
-        p[0] = p_0;
-        q[0] = q_0;
-        proof[0] = p_0 * q_0;
-
-        for i in 0..λ::USIZE {
-            p[i + 1] = uv.0[i];
-            q[i + 1] = uv.1[i];
-            proof[i + 1] += uv.0[i] * uv.1[i];
-        }
-        // We need a table of size `λ + 1` since we add a random point at x=0
-        let p_extrapolated = lagrange_table.eval(&p);
-        let q_extrapolated = lagrange_table.eval(&q);
-
-        for (i, (x, y)) in zip(p_extrapolated.into_iter(), q_extrapolated.into_iter()).enumerate() {
-            proof[λ::USIZE + 1 + i] += x * y;
-        }
-
-        ZeroKnowledgeProof::new(proof)
-    }
-
     pub fn gen_challenge_and_recurse<J, B>(
->>>>>>> 8c481563
         proof_left: &GenericArray<F, TwoNMinusOne<λ>>,
         proof_right: &GenericArray<F, TwoNMinusOne<λ>>,
         uv_iterator: J,
@@ -227,8 +188,8 @@
 
         const PROOF_2: [u128; 7] = [12, 6, 15, 8, 29, 30, 6];
         const PROOF_LEFT_2: [u128; 7] = [5, 26, 14, 9, 0, 25, 2];
-        const U_3: [u128; 2] = [3, 3];
-        const V_3: [u128; 2] = [5, 24];
+        const U_3: [u128; 4] = [3, 3, 0, 0]; // padded with zeroes
+        const V_3: [u128; 4] = [5, 24, 0, 0]; // padded with zeroes
 
         const PROOF_3: [u128; 7] = [12, 15, 10, 0, 18, 6, 5];
         const P_RANDOM_WEIGHT: u128 = 12;
@@ -335,29 +296,10 @@
             &proof_right_2,
             pg_2.uv.iter(),
         );
-
-        // final proof trim pg_3 from U4 to U2
-        let uv = (
-            *GenericArray::<Fp31, U2>::from_slice(&pg_3.uv[0].0.as_slice()[0..2]),
-            *GenericArray::<Fp31, U2>::from_slice(&pg_3.uv[0].1.as_slice()[0..2]),
-        );
-
-        assert_eq!(ProofGenerator { uv: vec![uv; 1] }, (&U_3[..], &V_3[..]));
+        assert_eq!(pg_3, (&U_3[..], &V_3[..]));
 
         // final iteration
-<<<<<<< HEAD
-        let proof_3 =
-            ProofGenerator::<Fp31>::compute_proof::<U4, _, _>(uv_3.iter(), &lagrange_table);
-=======
-        let denominator = CanonicalLagrangeDenominator::<Fp31, U3>::new();
-        let lagrange_table = LagrangeTable::<Fp31, U3, U2>::from(denominator);
-        let proof_3 = ProofGenerator::<Fp31, U2>::compute_final_proof(
-            &uv,
-            Fp31::try_from(P_RANDOM_WEIGHT).unwrap(),
-            Fp31::try_from(Q_RANDOM_WEIGHT).unwrap(),
-            &lagrange_table,
-        );
->>>>>>> 8c481563
+        let proof_3 = ProofGenerator::<Fp31, U4>::compute_proof(uv_3.iter(), &lagrange_table);
         assert_eq!(
             proof_3.g.iter().map(Fp31::as_u128).collect::<Vec<_>>(),
             PROOF_3,
