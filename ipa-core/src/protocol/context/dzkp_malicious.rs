--- conflicted
+++ resolved
@@ -16,12 +16,7 @@
             Base, Context as ContextTrait, DZKPContext, InstrumentedSequentialSharedRandomness,
         },
         prss::Endpoint as PrssEndpoint,
-<<<<<<< HEAD
-        Gate,
-=======
-        step::{Gate, Step, StepNarrow},
-        RecordId,
->>>>>>> def1da35
+        Gate, RecordId,
     },
     seq_join::SeqJoin,
     sync::Arc,
