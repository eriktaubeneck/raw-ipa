--- conflicted
+++ resolved
@@ -553,16 +553,11 @@
     /// Allows to validate the current `DZKPBatch` and empties it. The associated context is then
     /// considered safe until another multiplication is performed and thus new values are added
     /// to `DZKPBatch`.
-<<<<<<< HEAD
-    /// Is generic over `DZKPBaseFields`. Please specify a sufficiently large field for the current `DZKPBatch`.
+    /// Currently only allows `Fp61BitPrime` and is not generic over `DZKPBaseFields`.
     ///
     /// `context_counter` allows to create distinct contexts
     /// when calling validate multiple times for the same base context.
-    async fn validate<DF: DZKPBaseField>(&self, context_counter: usize) -> Result<(), Error>;
-=======
-    /// Currently only allows `Fp61BitPrime` and is not generic over `DZKPBaseFields`.
     async fn validate(&self) -> Result<(), Error>;
->>>>>>> 83477214
 
     /// `is_verified` checks that there are no `MultiplicationInputs` that have not been verified
     /// within the associated `DZKPBatch`
@@ -590,14 +585,10 @@
         // but there is some overhead
         seq_join::<'st, S, F, O>(self.context().active_work(), source)
             .chunks(chunk_size)
-<<<<<<< HEAD
             .enumerate()
             .then(move |(context_counter, chunk)| {
-                self.validate::<DF>(context_counter).map_ok(|()| chunk)
+                self.validate(context_counter).map_ok(|()| chunk)
             })
-=======
-            .then(move |chunk| self.validate().map_ok(|()| chunk))
->>>>>>> 83477214
             .try_flatten_iters()
     }
 }
@@ -622,11 +613,7 @@
         self.context.clone()
     }
 
-<<<<<<< HEAD
-    async fn validate<DF: DZKPBaseField>(&self, _context_counter: usize) -> Result<(), Error> {
-=======
-    async fn validate(&self) -> Result<(), Error> {
->>>>>>> 83477214
+    async fn validate(&self, _context_counter: usize) -> Result<(), Error> {
         Ok(())
     }
 
@@ -651,14 +638,10 @@
         self.protocol_ctx.clone()
     }
 
-<<<<<<< HEAD
     /// ## Panics
     /// Panics when `context_counter` exceeds 256.
-    async fn validate<DF: DZKPBaseField>(&self, context_counter: usize) -> Result<(), Error> {
+    async fn validate(&self, context_counter: usize) -> Result<(), Error> {
         assert!(context_counter <= 256);
-=======
-    async fn validate(&self) -> Result<(), Error> {
->>>>>>> 83477214
         // LOCK BEGIN
         let mut batch = self.batch_ref.lock().unwrap();
         if batch.is_empty() {
