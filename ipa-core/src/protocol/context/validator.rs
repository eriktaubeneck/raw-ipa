--- conflicted
+++ resolved
@@ -11,39 +11,27 @@
     ff::Field,
     helpers::Direction,
     protocol::{
-<<<<<<< HEAD
         basics::Reveal,
         context::{
             step::{MaliciousProtocolStep as Step, ValidateStep},
-            Base, Context, MaliciousContext, SemiHonestContext, UpgradableContext,
-            UpgradedMaliciousContext, UpgradedSemiHonestContext,
+            Base, Context, MaliciousContext, UpgradableContext, UpgradedMaliciousContext,
+            UpgradedSemiHonestContext,
         },
-=======
-        context::{Base, UpgradableContext, UpgradedSemiHonestContext},
->>>>>>> a7971627
         prss::SharedRandomness,
         RecordId,
     },
-    secret_sharing::replicated::{
-        malicious::{AdditiveShare as MaliciousReplicated, DowngradeMalicious, ExtendableField},
-        semi_honest::AdditiveShare as Replicated,
-        ReplicatedSecretSharing,
+    secret_sharing::{
+        replicated::{
+            malicious::{
+                AdditiveShare as MaliciousReplicated, DowngradeMalicious, ExtendableField,
+            },
+            semi_honest::AdditiveShare as Replicated,
+            ReplicatedSecretSharing,
+        },
+        SharedValue,
     },
-<<<<<<< HEAD
+    sharding::ShardBinding,
     sync::{Arc, Mutex, Weak},
-=======
-    sharding::ShardBinding,
-    sync::{Mutex, Weak},
-};
-#[cfg(feature = "descriptive-gate")]
-use crate::{
-    helpers::Direction,
-    protocol::basics::Reveal,
-    protocol::context::Context,
-    protocol::context::{MaliciousContext, UpgradedMaliciousContext},
-    secret_sharing::SharedValue,
-    sync::Arc,
->>>>>>> a7971627
 };
 
 #[async_trait]
