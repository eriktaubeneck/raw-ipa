use std::{
    collections::HashMap,
    future::Future,
    io::{self, BufRead},
    pin::Pin,
    sync::Arc,
    task::{ready, Context, Poll},
};

use axum::http::uri::{self, Parts, Scheme};
use futures::{Stream, StreamExt};
use hyper::{
    body, client::HttpConnector, header::HeaderName, http::HeaderValue, Body, Client, Request,
    Response, StatusCode, Uri,
};
use hyper_rustls::{ConfigBuilderExt, HttpsConnector, HttpsConnectorBuilder};
use pin_project::pin_project;
use rustls::RootCertStore;
use tracing::error;

use crate::{
    config::{
        ClientConfig, HyperClientConfigurator, NetworkConfig, OwnedCertificate, OwnedPrivateKey,
        PeerConfig,
    },
    helpers::{
        query::{PrepareQuery, QueryConfig, QueryInput},
        HelperIdentity,
    },
<<<<<<< HEAD
    net::{http_serde, server::HTTP_CLIENT_ID_HEADER, Error},
    protocol::{Gate, QueryId},
=======
    net::{http_serde, server::HTTP_CLIENT_ID_HEADER, Error, CRYPTO_PROVIDER},
    protocol::{step::Gate, QueryId},
>>>>>>> a7971627
};

#[derive(Default)]
pub enum ClientIdentity {
    /// Claim the specified helper identity without any additional authentication.
    ///
    /// This is only supported for HTTP clients.
    Helper(HelperIdentity),

    /// Authenticate with an X.509 certificate or a certificate chain.
    ///
    /// This is only supported for HTTPS clients.
    Certificate((Vec<OwnedCertificate>, OwnedPrivateKey)),

    /// Do not authenticate nor claim a helper identity.
    #[default]
    None,
}

impl ClientIdentity {
    /// Authenticates clients with an X.509 certificate using the provided certificate and private
    /// key. Certificate must be in PEM format, private key encoding must be [`PKCS8`].
    ///
    /// [`PKCS8`]: https://datatracker.ietf.org/doc/html/rfc5958
    ///
    /// ## Errors
    /// If either cert or private key is not the required format.
    ///
    /// ## Panics
    /// If either cert or private key byte slice is empty.
    pub fn from_pkcs8(
        cert_read: &mut dyn BufRead,
        private_key_read: &mut dyn BufRead,
    ) -> Result<Self, io::Error> {
        Ok(Self::Certificate(
            crate::net::parse_certificate_and_private_key_bytes(cert_read, private_key_read)?,
        ))
    }

    /// Rust-tls-types crate intentionally does not implement Clone on private key types in order
    /// to minimize the exposure of private key data in memory. Since `ClientBuilder` API requires
    /// to own a private key, and we need to create 3 with the same config, we provide Clone
    /// capabilities via this method to `ClientIdentity`.
    #[must_use]
    pub fn clone_with_key(&self) -> ClientIdentity {
        match self {
            Self::Certificate((c, pk)) => Self::Certificate((c.clone(), pk.clone_key())),
            Self::Helper(h) => Self::Helper(*h),
            Self::None => Self::None,
        }
    }
}

/// Wrapper around Hyper's [future](hyper::client::ResponseFuture) interface that keeps around
/// request endpoint for nicer error messages if request fails.
#[pin_project]
pub struct ResponseFuture<'a> {
    authority: &'a uri::Authority,
    #[pin]
    inner: hyper::client::ResponseFuture,
}

/// Similar to [fut](ResponseFuture), wraps the response and keeps the URI authority for better
/// error messages that show where error is originated from
pub struct ResponseFromEndpoint<'a> {
    authority: &'a uri::Authority,
    inner: Response<Body>,
}

impl<'a> ResponseFromEndpoint<'a> {
    pub fn endpoint(&self) -> String {
        self.authority.to_string()
    }

    pub fn status(&self) -> StatusCode {
        self.inner.status()
    }

    pub fn into_body(self) -> Body {
        self.inner.into_body()
    }

    pub fn into_parts(self) -> (&'a uri::Authority, Body) {
        (self.authority, self.inner.into_body())
    }
}

impl<'a> Future for ResponseFuture<'a> {
    type Output = Result<ResponseFromEndpoint<'a>, Error>;

    fn poll(self: Pin<&mut Self>, cx: &mut Context<'_>) -> Poll<Self::Output> {
        let this = self.project();
        match ready!(this.inner.poll(cx)) {
            Ok(resp) => Poll::Ready(Ok(ResponseFromEndpoint {
                authority: this.authority,
                inner: resp,
            })),
            Err(e) => Poll::Ready(Err(Error::ConnectError {
                dest: this.authority.to_string(),
                inner: e,
            })),
        }
    }
}

/// TODO: we need a client that can be used by any system that is not aware of the internals
///       of the helper network. That means that create query and send inputs API need to be
///       separated from prepare/step data etc.
/// TODO: It probably isn't necessary to always use `[MpcHelperClient; 3]`. Instead, a single
///       client can be configured to talk to all three helpers.
#[derive(Debug, Clone)]
pub struct MpcHelperClient {
    client: Client<HttpsConnector<HttpConnector>, Body>,
    scheme: uri::Scheme,
    authority: uri::Authority,
    auth_header: Option<(HeaderName, HeaderValue)>,
}

impl MpcHelperClient {
    /// Create a set of clients for the MPC helpers in the supplied helper network configuration.
    ///
    /// This function returns a set of three clients, which may be used to talk to each of the
    /// helpers.
    ///
    /// `identity` configures whether and how the client will authenticate to the server. It is for
    /// the helper making the calls, so the same one is used for all three of the clients.
    /// Authentication is not required when calling the report collector APIs.
    #[must_use]
    #[allow(clippy::missing_panics_doc)]
    pub fn from_conf(conf: &NetworkConfig, identity: &ClientIdentity) -> [MpcHelperClient; 3] {
        conf.peers()
            .iter()
            .map(|peer_conf| Self::new(&conf.client, peer_conf.clone(), identity.clone_with_key()))
            .collect::<Vec<_>>()
            .try_into()
            .unwrap()
    }

    /// Create a new client with the given configuration
    ///
    /// `identity`, if present, configures whether and how the client will authenticate to the server
    /// (e.g. an X.509 certificate).
    ///
    /// # Panics
    /// If some aspect of the configuration is not valid.
    #[must_use]
    pub fn new(
        client_config: &ClientConfig,
        peer_config: PeerConfig,
        identity: ClientIdentity,
    ) -> Self {
        let (connector, auth_header) = if peer_config.url.scheme() == Some(&Scheme::HTTP) {
            // This connector works for both http and https. A regular HttpConnector would suffice,
            // but would make the type of `self.client` variable.
            let auth_header = match identity {
                ClientIdentity::Certificate(_) => {
                    error!("certificate identity ignored for HTTP client");
                    None
                }
                ClientIdentity::Helper(id) => Some((HTTP_CLIENT_ID_HEADER.clone(), id.into())),
                ClientIdentity::None => None,
            };
            (
                HttpsConnectorBuilder::new()
                    .with_provider_and_native_roots(CRYPTO_PROVIDER.as_ref().clone())
                    .expect("Error creating client with Rustls, native roots should be available.")
                    .https_or_http()
                    .enable_http2()
                    .wrap_connector(make_http_connector()),
                auth_header,
            )
        } else {
            let builder = rustls::ClientConfig::builder_with_provider(Arc::clone(&CRYPTO_PROVIDER))
                .with_safe_default_protocol_versions()
                .expect("Default crypto provider should be valid");
            let client_config = if let Some(certificate) = peer_config.certificate {
                let cert_store = {
                    let mut store = RootCertStore::empty();
                    store
                        .add(certificate)
                        .expect("Error adding Certificate, should be a valid Trust Anchor.");
                    store
                };

                let builder = builder.with_root_certificates(cert_store);
                match identity {
                    ClientIdentity::Certificate((cert_chain, pk)) => builder
                        .with_client_auth_cert(cert_chain, pk)
                        .expect("Can setup client authentication with certificate"),
                    ClientIdentity::Helper(_) => {
                        error!("header-passed identity ignored for HTTPS client");
                        builder.with_no_client_auth()
                    }
                    ClientIdentity::None => builder.with_no_client_auth(),
                }
            } else {
                builder.with_native_roots().unwrap().with_no_client_auth()
            };
            // `enforce_http` must be false to request HTTPS URLs. This is done automatically by
            // `HttpsConnector::new()`, but not by `HttpsConnector::from()`.
            let mut http = make_http_connector();
            http.enforce_http(false);
            (
                HttpsConnectorBuilder::new()
                    .with_tls_config(client_config)
                    .https_only()
                    .enable_http2()
                    .wrap_connector(http),
                None,
            )
        };
        Self::new_internal(peer_config.url, connector, auth_header, client_config)
    }

    #[must_use]
    fn new_internal<C: HyperClientConfigurator>(
        addr: Uri,
        connector: HttpsConnector<HttpConnector>,
        auth_header: Option<(HeaderName, HeaderValue)>,
        conf: &C,
    ) -> Self {
        let client = conf.configure(&mut Client::builder()).build(connector);
        let Parts {
            scheme: Some(scheme),
            authority: Some(authority),
            ..
        } = addr.into_parts()
        else {
            panic!("peer URL must have a scheme and authority");
        };
        Self {
            client,
            scheme,
            authority,
            auth_header,
        }
    }

    pub fn request(&self, mut req: Request<Body>) -> ResponseFuture<'_> {
        if let Some((k, v)) = self.auth_header.clone() {
            req.headers_mut().insert(k, v);
        }
        ResponseFuture {
            authority: &self.authority,
            inner: self.client.request(req),
        }
    }

    /// Responds with whatever input is passed to it
    /// # Errors
    /// If the request has illegal arguments, or fails to deliver to helper
    pub async fn echo(&self, s: &str) -> Result<String, Error> {
        const FOO: &str = "foo";

        let req =
            http_serde::echo::Request::new(HashMap::from([(FOO.into(), s.into())]), HashMap::new());
        let req = req.try_into_http_request(self.scheme.clone(), self.authority.clone())?;
        let resp = self.request(req).await?;
        let status = resp.status();
        if status.is_success() {
            let result = hyper::body::to_bytes(resp.into_body()).await?;
            let http_serde::echo::Request {
                mut query_params, ..
            } = serde_json::from_slice(&result)?;
            // It is potentially confusing to synthesize a 500 error here, but
            // it doesn't seem worth creating an error variant just for this.
            query_params.remove(FOO).ok_or(Error::FailedHttpRequest {
                dest: self.authority.to_string(),
                status: StatusCode::INTERNAL_SERVER_ERROR,
                reason: "did not receive mirrored echo response".into(),
            })
        } else {
            Err(Error::from_failed_resp(resp).await)
        }
    }

    /// Helper to read a possible error response to a request that returns nothing on success
    ///
    /// # Errors
    /// If there was an error reading the response body or if the request itself failed.
    pub async fn resp_ok(resp: ResponseFromEndpoint<'_>) -> Result<(), Error> {
        if resp.status().is_success() {
            Ok(())
        } else {
            Err(Error::from_failed_resp(resp).await)
        }
    }

    /// Intended to be called externally, by the report collector. Informs the MPC ring that
    /// the external party wants to start a new query.
    /// # Errors
    /// If the request has illegal arguments, or fails to deliver to helper
    pub async fn create_query(&self, data: QueryConfig) -> Result<QueryId, Error> {
        let req = http_serde::query::create::Request::new(data);
        let req = req.try_into_http_request(self.scheme.clone(), self.authority.clone())?;
        let resp = self.request(req).await?;
        if resp.status().is_success() {
            let body_bytes = body::to_bytes(resp.into_body()).await?;
            let http_serde::query::create::ResponseBody { query_id } =
                serde_json::from_slice(&body_bytes)?;
            Ok(query_id)
        } else {
            Err(Error::from_failed_resp(resp).await)
        }
    }

    /// Used to communicate from one helper to another. Specifically, the helper that receives a
    /// "create query" from an external party must communicate the intent to start a query to the
    /// other helpers, which this prepare query does.
    /// # Errors
    /// If the request has illegal arguments, or fails to deliver to helper
    pub async fn prepare_query(&self, data: PrepareQuery) -> Result<(), Error> {
        let req = http_serde::query::prepare::Request::new(data);
        let req = req.try_into_http_request(self.scheme.clone(), self.authority.clone())?;
        let resp = self.request(req).await?;
        Self::resp_ok(resp).await
    }

    /// Intended to be called externally, e.g. by the report collector. After the report collector
    /// calls "create query", it must then send the data for the query to each of the clients. This
    /// query input contains the data intended for a helper.
    /// # Errors
    /// If the request has illegal arguments, or fails to deliver to helper
    pub async fn query_input(&self, data: QueryInput) -> Result<(), Error> {
        let req = http_serde::query::input::Request::new(data);
        let req = req.try_into_http_request(self.scheme.clone(), self.authority.clone())?;
        let resp = self.request(req).await?;
        Self::resp_ok(resp).await
    }

    /// Sends a batch of messages associated with a query's step to another helper. Messages are a
    /// contiguous block of records. Also includes [`crate::protocol::RecordId`] information and
    /// [`crate::helpers::network::ChannelId`].
    /// # Errors
    /// If the request has illegal arguments, or fails to deliver to helper
    /// # Panics
    /// If messages size > max u32 (unlikely)
    pub fn step<S: Stream<Item = Vec<u8>> + Send + 'static>(
        &self,
        query_id: QueryId,
        gate: &Gate,
        data: S,
    ) -> Result<ResponseFuture, Error> {
        let body = hyper::Body::wrap_stream::<_, _, Error>(data.map(Ok));
        let req = http_serde::query::step::Request::new(query_id, gate.clone(), body);
        let req = req.try_into_http_request(self.scheme.clone(), self.authority.clone())?;
        Ok(self.request(req))
    }

    /// Retrieve the status of a query.
    ///
    /// ## Errors
    /// If the request has illegal arguments, or fails to deliver to helper
    #[cfg(any(all(test, not(feature = "shuttle")), feature = "cli"))]
    pub async fn query_status(
        &self,
        query_id: QueryId,
    ) -> Result<crate::query::QueryStatus, Error> {
        let req = http_serde::query::status::Request::new(query_id);
        let req = req.try_into_http_request(self.scheme.clone(), self.authority.clone())?;

        let resp = self.request(req).await?;
        if resp.status().is_success() {
            let body_bytes = body::to_bytes(resp.into_body()).await?;
            let http_serde::query::status::ResponseBody { status } =
                serde_json::from_slice(&body_bytes)?;
            Ok(status)
        } else {
            Err(Error::from_failed_resp(resp).await)
        }
    }

    /// Wait for completion of the query and pull the results of this query. This is a blocking
    /// API so it is not supposed to be used outside of CLI context.
    ///
    /// ## Errors
    /// If the request has illegal arguments, or fails to deliver to helper
    #[cfg(any(all(test, not(feature = "shuttle")), feature = "cli"))]
    pub async fn query_results(&self, query_id: QueryId) -> Result<body::Bytes, Error> {
        let req = http_serde::query::results::Request::new(query_id);
        let req = req.try_into_http_request(self.scheme.clone(), self.authority.clone())?;

        let resp = self.request(req).await?;
        if resp.status().is_success() {
            Ok(body::to_bytes(resp.into_body()).await?)
        } else {
            Err(Error::from_failed_resp(resp).await)
        }
    }
}

fn make_http_connector() -> HttpConnector {
    let mut connector = HttpConnector::new();
    // IPA uses HTTP2 and it is sensitive to those delays especially in high-latency network
    // configurations.
    connector.set_nodelay(true);

    connector
}

#[cfg(all(test, web_test))]
pub(crate) mod tests {
    use std::{
        fmt::Debug,
        future::{ready, Future},
        iter::zip,
        task::Poll,
    };

    use futures::stream::{once, poll_immediate};

    use super::*;
    use crate::{
        ff::{FieldType, Fp31},
        helpers::{
            make_owned_handler, query::QueryType::TestMultiply, BytesStream, HelperResponse,
            RequestHandler, RoleAssignment, Transport, MESSAGE_PAYLOAD_SIZE_BYTES,
        },
        net::test::TestServer,
        protocol::step::StepNarrow,
        query::ProtocolResult,
        secret_sharing::replicated::semi_honest::AdditiveShare as Replicated,
        sync::Arc,
    };

    #[tokio::test]
    async fn untrusted_certificate() {
        const ECHO_DATA: &str = "asdf";

        let TestServer { addr, .. } = TestServer::default().await;

        let peer_config = PeerConfig {
            url: format!("https://localhost:{}", addr.port())
                .parse()
                .unwrap(),
            certificate: None,
            hpke_config: None,
        };
        let client =
            MpcHelperClient::new(&ClientConfig::default(), peer_config, ClientIdentity::None);

        // The server's self-signed test cert is not in the system truststore, and we didn't supply
        // it in the client config, so the connection should fail with a certificate error.
        let res = client.echo(ECHO_DATA).await;
        assert!(matches!(res, Err(Error::ConnectError { inner: e, .. }) if e.is_connect()));
    }

    /// tests that a query command runs as expected. Since query commands require the server to
    /// actively respond to a client request, the test must handle both ends of the request
    /// simultaneously. That means taking the client behavior (`clientf`) and the server behavior
    /// (`serverf`), and executing them simultaneously (via a `join!`). Finally, return the results
    /// of `clientf` for final checks.
    ///
    /// Also tests that the same functionality works for both `http` and `https` and all supported
    /// HTTP versions (HTTP 1.1 and HTTP 2 at the moment) . In order to ensure
    /// this, the return type of `clientf` must be `Eq + Debug` so that the results can be compared.
    async fn test_query_command<ClientOut, ClientFut, ClientF, HandlerF>(
        clientf: ClientF,
        server_handler: HandlerF,
    ) -> ClientOut
    where
        ClientOut: Eq + Debug,
        ClientFut: Future<Output = ClientOut>,
        ClientF: Fn(MpcHelperClient) -> ClientFut,
        HandlerF: Fn() -> Arc<dyn RequestHandler<Identity = HelperIdentity>>,
    {
        let mut results = Vec::with_capacity(4);
        for (use_https, use_http1) in zip([true, false], [true, false]) {
            let mut test_server_builder = TestServer::builder();
            if !use_https {
                test_server_builder = test_server_builder.disable_https();
            }

            if use_http1 {
                test_server_builder = test_server_builder.use_http1();
            }

            let test_server = test_server_builder
                .with_request_handler(server_handler())
                .build()
                .await;

            results.push(clientf(test_server.client).await);
        }

        assert!(results.windows(2).all(|slice| slice[0] == slice[1]));

        results.pop().unwrap()
    }

    #[tokio::test]
    async fn echo() {
        let expected_output = "asdf";

        let output = test_query_command(
            |client| async move { client.echo(expected_output).await.unwrap() },
            || {
                make_owned_handler(move |addr, _| async move {
                    panic!("unexpected call: {addr:?}");
                })
            },
        )
        .await;
        assert_eq!(expected_output, &output);
    }

    #[tokio::test]
    async fn create() {
        let expected_query_id = QueryId;
        let expected_query_config = QueryConfig::new(TestMultiply, FieldType::Fp31, 1).unwrap();

        let handler = || {
            make_owned_handler(move |addr, _| async move {
                let query_config = addr.into::<QueryConfig>().unwrap();
                assert_eq!(query_config, expected_query_config);

                Ok(HelperResponse::from(PrepareQuery {
                    query_id: expected_query_id,
                    config: query_config,
                    roles: RoleAssignment::new(HelperIdentity::make_three()),
                }))
            })
        };
        let query_id = test_query_command(
            |client| async move { client.create_query(expected_query_config).await.unwrap() },
            handler,
        )
        .await;
        assert_eq!(query_id, expected_query_id);
    }

    #[tokio::test]
    async fn prepare() {
        let config = QueryConfig::new(TestMultiply, FieldType::Fp31, 1).unwrap();
        let handler = move || {
            make_owned_handler(move |addr, _| async move {
                let input = PrepareQuery {
                    query_id: QueryId,
                    config,
                    roles: RoleAssignment::new(HelperIdentity::make_three()),
                };
                let prepare_query = addr.into::<PrepareQuery>().unwrap();
                assert_eq!(prepare_query, input);

                Ok(HelperResponse::ok())
            })
        };

        test_query_command(
            |client| {
                let req = PrepareQuery {
                    query_id: QueryId,
                    config,
                    roles: RoleAssignment::new(HelperIdentity::make_three()),
                };
                async move { client.prepare_query(req).await.unwrap() }
            },
            handler,
        )
        .await;
    }

    #[tokio::test]
    async fn input() {
        let expected_query_id = QueryId;
        let expected_input = &[8u8; 25];
        let handler = move || {
            make_owned_handler(move |addr, data| async move {
                assert_eq!(addr.query_id, Some(expected_query_id));
                assert_eq!(data.to_vec().await, expected_input);

                Ok(HelperResponse::ok())
            })
        };
        test_query_command(
            |client| async move {
                let data = QueryInput {
                    query_id: expected_query_id,
                    input_stream: expected_input.to_vec().into(),
                };
                client.query_input(data).await.unwrap();
            },
            handler,
        )
        .await;
    }

    #[tokio::test]
    async fn step() {
        let TestServer {
            client, transport, ..
        } = TestServer::builder().build().await;
        let expected_query_id = QueryId;
        let expected_step = Gate::default().narrow("test-step");
        let expected_payload = vec![7u8; MESSAGE_PAYLOAD_SIZE_BYTES];

        let resp = client
            .step(
                expected_query_id,
                &expected_step,
                once(ready(expected_payload.clone())),
            )
            .unwrap()
            .await
            .unwrap();

        MpcHelperClient::resp_ok(resp).await.unwrap();

        let mut stream = Arc::clone(&transport)
            .receive(HelperIdentity::ONE, (QueryId, expected_step.clone()))
            .into_bytes_stream();

        assert_eq!(
            poll_immediate(&mut stream).next().await,
            Some(Poll::Ready(expected_payload))
        );
    }

    #[tokio::test]
    async fn results() {
        let expected_results = [
            Fp31::try_from(1u128).unwrap(),
            Fp31::try_from(2u128).unwrap(),
        ];
        let expected_query_id = QueryId;
        let handler = move || {
            make_owned_handler(move |addr, _| async move {
                let results: Box<dyn ProtocolResult> = Box::new(
                    [Replicated::from((expected_results[0], expected_results[1]))].to_vec(),
                );
                assert_eq!(addr.query_id, Some(expected_query_id));
                Ok(HelperResponse::from(results))
            })
        };
        let results = test_query_command(
            |client| async move { client.query_results(expected_query_id).await.unwrap() },
            handler,
        )
        .await;
        assert_eq!(
            results.to_vec(),
            [Replicated::from((expected_results[0], expected_results[1]))]
                .to_vec()
                .to_bytes()
        );
    }
}<|MERGE_RESOLUTION|>--- conflicted
+++ resolved
@@ -27,13 +27,8 @@
         query::{PrepareQuery, QueryConfig, QueryInput},
         HelperIdentity,
     },
-<<<<<<< HEAD
-    net::{http_serde, server::HTTP_CLIENT_ID_HEADER, Error},
+    net::{http_serde, server::HTTP_CLIENT_ID_HEADER, Error, CRYPTO_PROVIDER},
     protocol::{Gate, QueryId},
-=======
-    net::{http_serde, server::HTTP_CLIENT_ID_HEADER, Error, CRYPTO_PROVIDER},
-    protocol::{step::Gate, QueryId},
->>>>>>> a7971627
 };
 
 #[derive(Default)]
