--- conflicted
+++ resolved
@@ -7,11 +7,7 @@
 use crate::ff::{AddSub, AddSubAssign, Field, GaloisField};
 
 /// Secret sharing scheme i.e. Replicated secret sharing
-<<<<<<< HEAD
-pub trait SecretSharing<V: WeakSharedValue>: Clone + Debug + Sized + Send + Sync + 'static {
-=======
-pub trait SecretSharing<V: SharedValue>: Clone + Debug + Sized + Send + Sync {
->>>>>>> 432a2da4
+pub trait SecretSharing<V: SharedValue>: Clone + Debug + Sized + Send + Sync + 'static {
     const ZERO: Self;
 }
 
