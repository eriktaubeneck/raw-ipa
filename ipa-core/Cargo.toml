--- conflicted
+++ resolved
@@ -18,11 +18,8 @@
     "ipa-prf",
 ]
 cli = ["comfy-table", "clap"]
-<<<<<<< HEAD
 # Enabling compact gates disables any tests that rely on descriptive gates.
 compact-gate = ["ipa-step/string-step"]
-=======
->>>>>>> a7971627
 disable-metrics = []
 # TODO move web-app to a separate crate. It adds a lot of build time to people who mostly write protocols
 # TODO Consider moving out benches as well
@@ -135,11 +132,7 @@
 rustls-pki-types = "1.4.1"
 # TODO consider using zerocopy or serde_bytes or in-house serialization
 serde = { version = "1.0", features = ["derive"] }
-<<<<<<< HEAD
 serde_json = "1.0"
-=======
-serde_json = { version = "1.0" }
->>>>>>> a7971627
 sha2 = "0.10"
 shuttle-crate = { package = "shuttle", version = "0.6.1", optional = true }
 thiserror = "1.0"
