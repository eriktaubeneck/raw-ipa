--- conflicted
+++ resolved
@@ -5,30 +5,17 @@
 pub mod old_network;
 
 mod buffers;
-mod commands;
 mod error;
-<<<<<<< HEAD
-mod identity;
-=======
 mod time;
->>>>>>> 7f56f333
 mod transport;
 
 pub use buffers::SendBufferConfig;
-pub use commands::{Command, QueryConfiguration, QueryType, RingConfiguration};
 pub use error::{Error, Result};
-pub use identity::HelperIdentity;
 pub use messaging::GatewayConfig;
-<<<<<<< HEAD
-#[cfg(test)]
-pub use transport::{DelayedTransport, FailingTransport, StubTransport};
-pub use transport::{Error as TransportError, Transport};
-=======
 pub use transport::{
     CommandEnvelope, CommandOrigin, NetworkEventData, SubscriptionType, Transport,
     TransportCommand, TransportError,
 };
->>>>>>> 7f56f333
 
 use crate::helpers::{
     Direction::{Left, Right},
@@ -72,9 +59,9 @@
 /// be changed for the remainder of the query.
 #[derive(Copy, Clone, Debug, PartialEq, Hash, Eq, clap::ValueEnum)]
 #[cfg_attr(
-    feature = "enable-serde",
-    derive(serde::Deserialize),
-    serde(try_from = "&str")
+feature = "enable-serde",
+derive(serde::Deserialize),
+serde(try_from = "&str")
 )]
 pub enum Role {
     H1 = 0,
