--- conflicted
+++ resolved
@@ -1,34 +1,14 @@
-#[cfg(any(test, feature = "weak-field"))]
-use crate::ff::Fp31;
 use crate::{
-<<<<<<< HEAD
-    error::Error,
-    ff::{Field, FieldType, Fp32BitPrime, GaloisField, PrimeField, Serializable},
-    helpers::{
-        negotiate_prss,
-        query::{IpaQueryConfig, QueryConfig, QueryType},
-        AlignedByteArrStream, ByteArrStream, Gateway,
-=======
     ff::{Field, GaloisField, Serializable},
     helpers::{
         negotiate_prss,
         query::{QueryConfig, QueryType},
         ByteArrStream, Gateway,
->>>>>>> 00f6af26
     },
     protocol::{
         attribution::input::MCAggregateCreditOutputRow,
         context::SemiHonestContext,
-<<<<<<< HEAD
-        ipa::{ipa, IPAInputRow},
-        BreakdownKey, MatchKey, Step,
-    },
-    secret_sharing::{
-        replicated::{malicious::ExtendableField, semi_honest::AdditiveShare as Replicated},
-        Linear as LinearSecretSharing,
-=======
         step::{self, StepNarrow},
->>>>>>> 00f6af26
     },
     query::runner::IpaRunner,
     secret_sharing::{replicated::semi_honest::AdditiveShare, Linear as LinearSecretSharing},
@@ -81,65 +61,6 @@
     }
 }
 
-<<<<<<< HEAD
-#[cfg(any(test, feature = "cli", feature = "test-fixture"))]
-async fn execute_test_multiply<F: Field>(
-    ctx: SemiHonestContext<'_>,
-    mut input: AlignedByteArrStream,
-) -> std::result::Result<Vec<Replicated<F>>, Error>
-where
-    Replicated<F>: Serializable,
-{
-    use crate::protocol::{basics::SecureMul, RecordId};
-
-    let mut results = Vec::new();
-    while let Some(v) = input.next().await {
-        // multiply pairs
-        let mut a = None;
-        let mut record_id = 0_u32;
-        for share in Replicated::<F>::from_byte_slice(&v.unwrap()) {
-            match a {
-                None => a = Some(share),
-                Some(a_v) => {
-                    let result = a_v
-                        .multiply(&share, ctx.clone(), RecordId::from(record_id))
-                        .await
-                        .unwrap();
-                    results.push(result);
-                    record_id += 1;
-                    a = None;
-                }
-            }
-        }
-
-        assert!(a.is_none());
-    }
-
-    Ok(results)
-}
-
-async fn execute_ipa<F, MK, BK>(
-    ctx: SemiHonestContext<'_>,
-    query_config: IpaQueryConfig,
-    mut input: AlignedByteArrStream,
-) -> std::result::Result<Vec<MCAggregateCreditOutputRow<F, Replicated<F>, BK>>, Error>
-where
-    IPAInputRow<F, MK, BK>: Serializable,
-    Replicated<F>: Serializable,
-    F: PrimeField + ExtendableField,
-    MK: GaloisField,
-    BK: GaloisField,
-{
-    let mut input_vec = Vec::new();
-    while let Some(data) = input.next().await {
-        input_vec.extend(IPAInputRow::<F, MK, BK>::from_byte_slice(&data.unwrap()));
-    }
-
-    ipa(ctx, input_vec.as_slice(), query_config).await
-}
-
-=======
->>>>>>> 00f6af26
 #[allow(unused)]
 pub fn start_query(
     config: QueryConfig,
@@ -154,172 +75,6 @@
         let prss = negotiate_prss(&gateway, &step, &mut rng).await.unwrap();
         let ctx = SemiHonestContext::new(&prss, &gateway);
 
-<<<<<<< HEAD
-        match config.field_type {
-            #[cfg(any(test, feature = "weak-field"))]
-            FieldType::Fp31 => match config.query_type {
-                #[cfg(any(test, feature = "cli", feature = "test-fixture"))]
-                QueryType::TestMultiply => multiply_query::<Fp31>(&ctx, input).await,
-                QueryType::Ipa(config) => ipa_query::<Fp31>(ctx, input, config).await,
-            },
-            FieldType::Fp32BitPrime => match config.query_type {
-                #[cfg(any(test, feature = "cli", feature = "test-fixture"))]
-                QueryType::TestMultiply => multiply_query::<Fp32BitPrime>(&ctx, input).await,
-                QueryType::Ipa(config) => ipa_query::<Fp32BitPrime>(ctx, input, config).await,
-            },
-        }
-    })
-}
-
-#[cfg(any(test, feature = "cli", feature = "test-fixture"))]
-async fn multiply_query<F: ExtendableField>(
-    ctx: &SemiHonestContext<'_>,
-    input: ByteArrStream,
-) -> Box<dyn Result>
-where
-    Replicated<F>: Serializable,
-{
-    use crate::{helpers::TotalRecords, protocol::context::Context};
-
-    let ctx = ctx.set_total_records(TotalRecords::Indeterminate);
-    let input = input.align(<Replicated<F> as Serializable>::Size::USIZE);
-    Box::new(execute_test_multiply::<F>(ctx, input).await.unwrap()) as Box<dyn Result>
-}
-
-async fn ipa_query<F>(
-    ctx: SemiHonestContext<'_>,
-    input: ByteArrStream,
-    config: IpaQueryConfig,
-) -> Box<dyn Result>
-where
-    IPAInputRow<F, MatchKey, BreakdownKey>: Serializable,
-    Replicated<F>: Serializable,
-    F: PrimeField + ExtendableField,
-{
-    let input = input.align(<IPAInputRow<F, MatchKey, BreakdownKey> as Serializable>::Size::USIZE);
-    Box::new(
-        execute_ipa::<F, MatchKey, BreakdownKey>(ctx, config, input)
-            .await
-            .unwrap(),
-    ) as Box<dyn Result>
-}
-
-#[cfg(all(test, not(feature = "shuttle")))]
-mod tests {
-    use super::*;
-    use crate::{
-        helpers::TotalRecords,
-        ipa_test_input,
-        protocol::context::Context,
-        secret_sharing::IntoShares,
-        test_fixture::{input::GenericReportTestInput, join3v, Reconstruct, TestWorld},
-    };
-    use generic_array::GenericArray;
-    use typenum::Unsigned;
-
-    #[tokio::test]
-    async fn multiply() {
-        let world = TestWorld::default();
-        let contexts = world
-            .contexts()
-            .map(|ctx| ctx.set_total_records(TotalRecords::Indeterminate));
-        let a = [Fp31::truncate_from(4u128), Fp31::truncate_from(5u128)];
-        let b = [Fp31::truncate_from(3u128), Fp31::truncate_from(6u128)];
-
-        let helper_shares = (a, b).share().map(|(a, b)| {
-            const SIZE: usize = <Replicated<Fp31> as Serializable>::Size::USIZE;
-            let r = a
-                .into_iter()
-                .zip(b)
-                .flat_map(|(a, b)| {
-                    let mut slice = [0_u8; 2 * SIZE];
-                    a.serialize(GenericArray::from_mut_slice(&mut slice[..SIZE]));
-                    b.serialize(GenericArray::from_mut_slice(&mut slice[SIZE..]));
-
-                    slice
-                })
-                .collect::<Vec<_>>();
-
-            ByteArrStream::from(r).align(SIZE)
-        });
-
-        let results = join3v(
-            helper_shares
-                .into_iter()
-                .zip(contexts)
-                .map(|(shares, context)| execute_test_multiply::<Fp31>(context, shares)),
-        )
-        .await;
-
-        let results = results.reconstruct();
-
-        assert_eq!(
-            vec![Fp31::truncate_from(12u128), Fp31::truncate_from(30u128)],
-            results
-        );
-    }
-
-    #[tokio::test]
-    async fn ipa() {
-        const EXPECTED: &[[u128; 2]] = &[[0, 0], [1, 2], [2, 3]];
-
-        let records: Vec<GenericReportTestInput<Fp31, MatchKey, BreakdownKey>> = ipa_test_input!(
-            [
-                { timestamp: 0, match_key: 12345, is_trigger_report: 0, breakdown_key: 1, trigger_value: 0 },
-                { timestamp: 0, match_key: 12345, is_trigger_report: 0, breakdown_key: 2, trigger_value: 0 },
-                { timestamp: 0, match_key: 68362, is_trigger_report: 0, breakdown_key: 1, trigger_value: 0 },
-                { timestamp: 0, match_key: 12345, is_trigger_report: 1, breakdown_key: 0, trigger_value: 5 },
-                { timestamp: 0, match_key: 68362, is_trigger_report: 1, breakdown_key: 0, trigger_value: 2 },
-            ];
-            (Fp31, MatchKey, BreakdownKey)
-        );
-        let records = records
-            .share()
-            // TODO: a trait would be useful here to convert IntoShares<T> to IntoShares<Vec<u8>>
-            .map(|shares| {
-                shares
-                    .into_iter()
-                    .flat_map(|share: IPAInputRow<Fp31, MatchKey, BreakdownKey>| {
-                        let mut buf = [0u8; <IPAInputRow<
-                            Fp31,
-                            MatchKey,
-                            BreakdownKey,
-                        > as Serializable>::Size::USIZE];
-                        share.serialize(GenericArray::from_mut_slice(&mut buf));
-
-                        buf
-                    })
-                    .collect::<Vec<_>>()
-            });
-
-        let world = TestWorld::default();
-        let contexts = world.contexts();
-        let results = join3v(records.into_iter().zip(contexts).map(|(shares, ctx)| {
-            let query_config = IpaQueryConfig {
-                num_multi_bits: 3,
-                per_user_credit_cap: 3,
-                attribution_window_seconds: 0,
-                max_breakdown_key: 3,
-            };
-            let input = ByteArrStream::from(shares)
-                .align(<IPAInputRow<Fp31, MatchKey, BreakdownKey> as Serializable>::Size::USIZE);
-            execute_ipa::<Fp31, MatchKey, BreakdownKey>(ctx, query_config, input)
-        }))
-        .await;
-
-        let results: Vec<GenericReportTestInput<Fp31, MatchKey, BreakdownKey>> =
-            results.reconstruct();
-        for (i, expected) in EXPECTED.iter().enumerate() {
-            assert_eq!(
-                *expected,
-                [
-                    results[i].breakdown_key.as_u128(),
-                    results[i].trigger_value.as_u128()
-                ]
-            );
-        }
-    }
-=======
         match config.query_type {
             #[cfg(any(test, feature = "cli", feature = "test-fixture"))]
             QueryType::TestMultiply => {
@@ -340,7 +95,6 @@
 mod tests {
     use super::*;
     use crate::{ff::Fp31, secret_sharing::IntoShares};
->>>>>>> 00f6af26
 
     #[test]
     fn serialize_result() {
