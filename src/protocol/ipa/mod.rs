--- conflicted
+++ resolved
@@ -22,13 +22,8 @@
     },
     secret_sharing::{
         replicated::{
-<<<<<<< HEAD
             malicious::{AdditiveShare as MaliciousReplicated, ExtendableField},
-            semi_honest::{AdditiveShare as Replicated, XorShare as XorReplicated},
-=======
-            malicious::AdditiveShare as MaliciousReplicated,
             semi_honest::AdditiveShare as Replicated,
->>>>>>> 669059c6
         },
         Linear as LinearSecretSharing,
     },
