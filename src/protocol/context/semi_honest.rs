--- conflicted
+++ resolved
@@ -1,5 +1,3 @@
-<<<<<<< HEAD
-=======
 use std::{
     any::type_name,
     fmt::{Debug, Formatter},
@@ -8,9 +6,9 @@
 };
 
 use async_trait::async_trait;
+use ipa_macros::{step, Step};
 
 use super::{Context as SuperContext, UpgradeContext, UpgradeToMalicious};
->>>>>>> d812293f
 use crate::{
     error::Error,
     helpers::{Gateway, Message, ReceivingEnd, Role, SendingEnd, TotalRecords},
@@ -30,19 +28,6 @@
     },
     seq_join::SeqJoin,
 };
-<<<<<<< HEAD
-use async_trait::async_trait;
-use ipa_macros::{step, Step};
-use std::{
-    any::type_name,
-    fmt::{Debug, Formatter},
-    marker::PhantomData,
-    num::NonZeroUsize,
-};
-
-use super::{Context as SuperContext, UpgradeContext, UpgradeToMalicious};
-=======
->>>>>>> d812293f
 
 #[derive(Clone)]
 pub struct Context<'a> {
