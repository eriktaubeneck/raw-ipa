--- conflicted
+++ resolved
@@ -1,14 +1,8 @@
 mod input;
 
-<<<<<<< HEAD
-use std::fmt::Debug;
-
-use futures::{stream::iter as stream_iter, StreamExt, TryStreamExt};
-pub use input::AggregateInputRow;
-=======
 use futures::{stream::iter as stream_iter, TryStreamExt};
+use futures_util::StreamExt;
 pub use input::SparseAggregateInputRow;
->>>>>>> 73a23429
 use ipa_macros::step;
 use strum::AsRefStr;
 
@@ -179,23 +173,17 @@
         .await
 }
 
-<<<<<<< HEAD
 async fn upgrade_bit_shares<F, C, S, H, CV, BK>(
     ctx: C,
-    input_rows: &[AggregateInputRow<CV, BK>],
+    input_rows: &[SparseAggregateInputRow<CV, BK>],
     num_bits: u32,
     f: H,
 ) -> Result<Vec<BitDecomposed<S>>, Error>
-=======
-fn get_gf2_value_bits<CV, BK>(
-    input_rows: &[SparseAggregateInputRow<CV, BK>],
-) -> Vec<BitDecomposed<Replicated<Gf2>>>
->>>>>>> 73a23429
 where
     F: PrimeField,
     C: UpgradedContext<F, Share = S>,
     S: LinearSecretSharing<F> + BasicProtocols<C, F> + Serializable + 'static,
-    H: Fn(&AggregateInputRow<CV, BK>, u32) -> Replicated<Gf2>,
+    H: Fn(&SparseAggregateInputRow<CV, BK>, u32) -> Replicated<Gf2>,
     CV: GaloisField,
     BK: GaloisField,
 {
@@ -205,7 +193,6 @@
         .map(|row| BitDecomposed::decompose(num_bits, |i| f(row, i)))
         .collect::<Vec<_>>();
 
-<<<<<<< HEAD
     convert_bits(
         ctx.narrow(&Step::ConvertValueBits)
             .set_total_records(num_records),
@@ -214,26 +201,6 @@
     )
     .try_collect::<Vec<_>>()
     .await
-=======
-fn get_gf2_breakdown_key_bits<CV, BK>(
-    input_rows: &[SparseAggregateInputRow<CV, BK>],
-) -> Vec<BitDecomposed<Replicated<Gf2>>>
-where
-    CV: GaloisField,
-    BK: GaloisField,
-{
-    input_rows
-        .iter()
-        .map(|row| {
-            BitDecomposed::decompose(BK::BITS, |i| {
-                Replicated::new(
-                    Gf2::truncate_from(row.breakdown_key.left()[i]),
-                    Gf2::truncate_from(row.breakdown_key.right()[i]),
-                )
-            })
-        })
-        .collect::<Vec<_>>()
->>>>>>> 73a23429
 }
 
 #[cfg(all(test, unit_test))]
@@ -241,21 +208,21 @@
     use super::sparse_aggregate;
     use crate::{
         ff::{Field, Fp32BitPrime, GaloisField, Gf3Bit, Gf8Bit},
-        protocol::aggregation::AggregateInputRow,
+        protocol::aggregation::SparseAggregateInputRow,
         secret_sharing::replicated::semi_honest::AdditiveShare as Replicated,
         test_fixture::{Reconstruct, Runner, TestWorld},
     };
 
     fn create_input_vec<T, U>(
         input: &[(Replicated<T>, Replicated<U>)],
-    ) -> Vec<AggregateInputRow<T, U>>
+    ) -> Vec<SparseAggregateInputRow<T, U>>
     where
         T: GaloisField,
         U: GaloisField,
     {
         input
             .iter()
-            .map(|x| AggregateInputRow {
+            .map(|x| SparseAggregateInputRow {
                 contribution_value: x.0.clone(),
                 breakdown_key: x.1.clone(),
             })
