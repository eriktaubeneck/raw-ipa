--- conflicted
+++ resolved
@@ -231,12 +231,8 @@
 mod tests {
     use super::Carries;
     use crate::error::Error;
-<<<<<<< HEAD
-    use crate::ff::{Field, Fp31, Fp32BitPrime, Int};
+    use crate::ff::{Field, Fp31, Fp32BitPrime};
     use crate::protocol::context::Context;
-=======
-    use crate::ff::{Field, Fp31, Fp32BitPrime};
->>>>>>> 1de98b4e
     use crate::protocol::{QueryId, RecordId};
     use crate::secret_sharing::Replicated;
     use crate::test_fixture::{
