use crate::error::BoxError;
use crate::field::Field;
use crate::helpers::mesh::{Gateway, Mesh};
use crate::helpers::{prss::PrssSpace, Direction};
use crate::protocol::{RecordId, Step};
use crate::secret_sharing::Replicated;
use serde::{Deserialize, Serialize};
use std::fmt::Debug;
use thiserror::Error;

/// A message sent by each helper when they've multiplied their own shares
#[derive(Debug, Serialize, Deserialize, Default)]
pub struct DValue<F> {
    d: F,
}

/// IKHC multiplication protocol
/// for use with replicated secret sharing over some field F.
/// K. Chida, K. Hamada, D. Ikarashi, R. Kikuchi, and B. Pinkas. High-throughput secure AES computation. In WAHC@CCS 2018, pp. 13–24, 2018
#[derive(Debug)]
pub struct SecureMul<'a, G, S> {
    prss: &'a PrssSpace,
    gateway: &'a G,
    step: S,
    record_id: RecordId,
}

impl<'a, G, S: Step> SecureMul<'a, G, S> {
    pub fn new(prss: &'a PrssSpace, gateway: &'a G, step: S, record_id: RecordId) -> Self {
        Self {
            prss,
            gateway,
            step,
            record_id,
        }
    }

    /// Executes the secure multiplication on the MPC helper side. Each helper will proceed with
    /// their part, eventually producing 2/3 shares of the product and that is what this function
    /// returns.
    ///
    /// ## Errors
    /// Lots of things may go wrong here, from timeouts to bad output. They will be signalled
    /// back via the error response
    pub async fn execute<M, F>(
        self,
        a: Replicated<F>,
        b: Replicated<F>,
    ) -> Result<Replicated<F>, BoxError>
    where
        M: Mesh,
        G: Gateway<M, S>,
        F: Field,
    {
        let mut channel = self.gateway.get_channel(self.step);

        // generate shared randomness.
        let (s0, s1) = self.prss.generate_fields(self.record_id.into());

        // compute the value (d_i) we want to send to the right helper (i+1)
        let (a0, a1) = a.as_tuple();
        let (b0, b1) = b.as_tuple();
        let right_d = a0 * b1 + a1 * b0 - s0;

        // notify helper on the right that we've computed our value
        channel
            .send(
                channel.identity().peer(Direction::Right),
                self.record_id,
                DValue { d: right_d },
            )
            .await?;

        // Sleep until helper on the left sends us their (d_i-1) value
        let DValue { d: left_d } = channel
            .receive(channel.identity().peer(Direction::Left), self.record_id)
            .await?;

        // now we are ready to construct the result - 2/3 secret shares of a * b.
        let lhs = a0 * b0 + left_d + s0;
        let rhs = a1 * b1 + right_d + s1;

        Ok(Replicated::new(lhs, rhs))
    }
}

#[derive(Error, Debug)]
pub enum Error {}

/// Module to support streaming interface for secure multiplication
pub mod stream {
    use crate::chunkscan::ChunkScan;
    use crate::error::Error;
    use crate::field::Field;
    use crate::helpers::mesh::{Gateway, Mesh};
    use crate::helpers::prss::SpaceIndex;
    use crate::protocol::context::ProtocolContext;
    use crate::protocol::{RecordId, Step};
    use crate::secret_sharing::Replicated;
    use futures::Stream;
    use std::fmt::{Display, Formatter};

    #[derive(Copy, Clone, PartialEq, Eq, Debug, Hash)]
    pub struct StreamingStep(u128);

    impl Display for StreamingStep {
        fn fmt(&self, f: &mut Formatter<'_>) -> std::fmt::Result {
            write!(f, "streaming/{}", self.0)
        }
    }

    impl TryFrom<String> for StreamingStep {
        type Error = Error;

        fn try_from(value: String) -> Result<Self, Self::Error> {
            let rem = value.strip_prefix("streaming/").ok_or(Error::InvalidId)?;
            Ok(StreamingStep(rem.parse()?))
        }
    }
    impl Step for StreamingStep {}
    impl SpaceIndex for StreamingStep {
        const MAX: usize = 1;

        fn as_usize(&self) -> usize {
            0
        }
    }

    /// Consumes the input stream of replicated secret shares and produces a new stream with elements
    /// being the product of items in the input stream. For example, if (a, b, c) are elements of the
    /// input stream, output will contain two elements: (a*b, a*b*c)
    ///
    /// ## Panics
    /// Panics if one of the internal invariants does not hold.
    #[allow(dead_code)]
    pub fn secure_multiply<'a, F, M, G, S>(
        input_stream: S,
        ctx: &'a ProtocolContext<'a, G, StreamingStep>,
        _index: u128,
    ) -> impl Stream<Item = Replicated<F>> + 'a
    where
        S: Stream<Item = Replicated<F>> + 'a,
        F: Field + 'static,
        M: Mesh + 'a,
        G: Gateway<M, StreamingStep>,
    {
        let record_id = RecordId::from(1);
        let mut stream_element_idx = 0;

        // TODO (alex): is there a way to deal with async without pinning stream to the heap?
        Box::pin(ChunkScan::new(
            input_stream,
            2, // buffer two elements
            move |mut items: Vec<Replicated<F>>| async move {
                debug_assert!(items.len() == 2);

                let b_share = items.pop().unwrap();
                let a_share = items.pop().unwrap();
                stream_element_idx += 1;

                let mul = ctx
                    .multiply(record_id, StreamingStep(stream_element_idx))
                    .await;
                mul.execute(a_share, b_share).await
            },
        ))
    }

    #[cfg(test)]
    mod tests {
        use crate::field::Fp31;
        use crate::protocol::context::ProtocolContext;
        use crate::protocol::securemul::stream::secure_multiply;
        use crate::protocol::QueryId;
        use crate::secret_sharing::Replicated;
        use crate::test_fixture::{logging, make_world, share, validate_and_reconstruct};
        use futures::StreamExt;
        use futures_util::future::join_all;
        use futures_util::stream;
        use rand::rngs::mock::StepRng;

        /// Secure multiplication may be used with Stream API where shares are provided as elements
        /// of a `Stream`.
        #[tokio::test]
        async fn supports_stream_of_secret_shares() {
            // beforeEach is not a thing in Rust yet: https://github.com/rust-lang/rfcs/issues/1664
            logging::setup();

            // we compute a*b*c in this test. 4*3*2 = 24
            let mut rand = StepRng::new(1, 1);
            let a = share(Fp31::from(4_u128), &mut rand);
            let b = share(Fp31::from(3_u128), &mut rand);
            let c = share(Fp31::from(2_u128), &mut rand);
            let start_index = 1024_u128;

            // setup helpers
            let world = make_world(QueryId);

            // dedicated streams for each helper
            let input = [
                stream::iter(vec![a[0], b[0], c[0]]),
                stream::iter(vec![a[1], b[1], c[1]]),
                stream::iter(vec![a[2], b[2], c[2]]),
            ];

            // create 3 tasks (1 per helper) that will execute secure multiplication
            let handles = input
                .into_iter()
                .zip(world.participants)
                .zip(world.gateways)
                .map(|((input, prss), gateway)| {
                    tokio::spawn(async move {
                        let ctx = ProtocolContext::new(&prss, &gateway);
                        let mut stream = secure_multiply(input, &ctx, start_index);

                        // compute a*b
                        let _ = stream.next().await.expect("Failed to compute a*b");

                        // compute (a*b)*c and return it
                        stream.next().await.expect("Failed to compute a*b*c")
                    })
                });

            let result_shares: [Replicated<Fp31>; 3] =
                join_all(handles.map(|handle| async { handle.await.unwrap() }))
                    .await
                    .try_into()
                    .unwrap();
            let result_shares = (result_shares[0], result_shares[1], result_shares[2]);

            assert_eq!(Fp31::from(24_u128), validate_and_reconstruct(result_shares));
        }
    }
}

#[cfg(test)]
pub mod tests {
<<<<<<< HEAD
    use crate::error::BoxError;
    use crate::field::{Field, Fp31};
    use crate::helpers::mock::TestHelperGateway;
    use crate::protocol::context::ProtocolContext;
=======
    use std::sync::atomic::{AtomicU32, Ordering};

    use crate::field::{Field, Fp31};
    use crate::helpers::mock::TestHelperGateway;
    use crate::protocol::context::ProtocolContext;
    use rand::rngs::mock::StepRng;

    use rand_core::RngCore;

    use futures_util::future::join_all;
    use tokio::try_join;

    use crate::error::BoxError;

>>>>>>> 0ba9cabf
    use crate::protocol::{QueryId, RecordId};
    use crate::test_fixture::{
        logging, make_contexts, make_world, share, validate_and_reconstruct, TestStep, TestWorld,
    };
    use futures_util::future::join_all;
    use rand::rngs::mock::StepRng;
    use rand_core::RngCore;
    use std::sync::atomic::{AtomicU32, Ordering};
    use tokio::try_join;

    #[tokio::test]
    async fn basic() -> Result<(), BoxError> {
        logging::setup();

        let world: TestWorld<TestStep> = make_world(QueryId);
        let context = make_contexts(&world);
        let mut rand = StepRng::new(1, 1);

        assert_eq!(30, multiply_sync(&context, 6, 5, &mut rand).await?);
        assert_eq!(25, multiply_sync(&context, 5, 5, &mut rand).await?);
        assert_eq!(7, multiply_sync(&context, 7, 1, &mut rand).await?);
        assert_eq!(0, multiply_sync(&context, 0, 14, &mut rand).await?);
        assert_eq!(8, multiply_sync(&context, 7, 10, &mut rand).await?);
        assert_eq!(4, multiply_sync(&context, 5, 7, &mut rand).await?);
        assert_eq!(1, multiply_sync(&context, 16, 2, &mut rand).await?);

        Ok(())
    }

    /// This test ensures that many secure multiplications can run concurrently as long as
    /// they all have unique id associated with it. Basically it validates
    /// `TestHelper`'s ability to distinguish messages of the same type sent towards helpers
    /// executing multiple same type protocols
    #[tokio::test]
    #[allow(clippy::cast_possible_truncation)]
    pub async fn concurrent_mul() {
        logging::setup();

        let world = make_world(QueryId);
        let context = make_contexts(&world);
        let mut rand = StepRng::new(1, 1);
        let a = share(Fp31::from(4_u128), &mut rand);
        let b = share(Fp31::from(3_u128), &mut rand);

        let mut multiplications = Vec::new();
        let record_id = RecordId::from(1);

        for i in 1..10_u8 {
            // there is something weird going on the compiler's side. I don't see why we need
            // to use async move as `i` is Copy + Clone, but compiler complains about it not living
            // long enough
            let ctx = &context;
            let f = async move {
                let h0_future = ctx[0]
                    .multiply(record_id, TestStep::Mul1(i))
                    .await
                    .execute(a[0], b[0]);
                let h1_future = ctx[1]
                    .multiply(record_id, TestStep::Mul1(i))
                    .await
                    .execute(a[1], b[1]);
                let h2_future = ctx[2]
                    .multiply(record_id, TestStep::Mul1(i))
                    .await
                    .execute(a[2], b[2]);
                try_join!(h0_future, h1_future, h2_future).unwrap()
            };
            multiplications.push(f);
        }

        let results = join_all(multiplications).await;
        for shares in results {
            assert_eq!(Fp31::from(12_u128), validate_and_reconstruct(shares));
        }
    }

    async fn multiply_sync<R: RngCore>(
        context: &[ProtocolContext<'_, TestHelperGateway<TestStep>, TestStep>; 3],
        a: u8,
        b: u8,
        rng: &mut R,
    ) -> Result<u8, BoxError> {
        assert!(a < Fp31::PRIME);
        assert!(b < Fp31::PRIME);

        let a = Fp31::from(u128::from(a));
        let b = Fp31::from(u128::from(b));

        thread_local! {
            static INDEX: AtomicU32 = AtomicU32::default();
        }

        let record_id = INDEX.with(|i| i.fetch_add(1, Ordering::Release)).into();

        let a = share(a, rng);
        let b = share(b, rng);

        let result_shares = tokio::try_join!(
            context[0]
                .multiply(record_id, TestStep::Mul2)
                .await
                .execute(a[0], b[0]),
            context[1]
                .multiply(record_id, TestStep::Mul2)
                .await
                .execute(a[1], b[1]),
            context[2]
                .multiply(record_id, TestStep::Mul2)
                .await
                .execute(a[2], b[2]),
        )?;

        Ok(validate_and_reconstruct(result_shares).into())
    }
}<|MERGE_RESOLUTION|>--- conflicted
+++ resolved
@@ -235,27 +235,10 @@
 
 #[cfg(test)]
 pub mod tests {
-<<<<<<< HEAD
     use crate::error::BoxError;
     use crate::field::{Field, Fp31};
     use crate::helpers::mock::TestHelperGateway;
     use crate::protocol::context::ProtocolContext;
-=======
-    use std::sync::atomic::{AtomicU32, Ordering};
-
-    use crate::field::{Field, Fp31};
-    use crate::helpers::mock::TestHelperGateway;
-    use crate::protocol::context::ProtocolContext;
-    use rand::rngs::mock::StepRng;
-
-    use rand_core::RngCore;
-
-    use futures_util::future::join_all;
-    use tokio::try_join;
-
-    use crate::error::BoxError;
-
->>>>>>> 0ba9cabf
     use crate::protocol::{QueryId, RecordId};
     use crate::test_fixture::{
         logging, make_contexts, make_world, share, validate_and_reconstruct, TestStep, TestWorld,
