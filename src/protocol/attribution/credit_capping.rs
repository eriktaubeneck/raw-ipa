use super::{
    compute_b_bit, compute_stop_bit, if_else,
    input::{MCCreditCappingInputRow, MCCreditCappingOutputRow},
    InteractionPatternStep,
};
use crate::ff::Field;
use crate::protocol::boolean::random_bits_generator::RandomBitsGenerator;
<<<<<<< HEAD
use crate::protocol::boolean::{local_secret_shared_bits, BitDecomposition, BitwiseLessThan};
use crate::protocol::context::Context;
=======
use crate::protocol::boolean::{bitwise_greater_than_constant, BitDecomposition};
use crate::protocol::context::{Context, SemiHonestContext};
>>>>>>> b1615974
use crate::protocol::{RecordId, Substep};
use crate::{error::Error, secret_sharing::Arithmetic};
use futures::future::{try_join, try_join_all};
use std::{
    iter::{repeat, zip},
    marker::PhantomData,
};

/// User-level credit capping protocol.
///
/// ## Errors
/// Fails if the multiplication protocol fails.
///
pub async fn credit_capping<F, C, T>(
    ctx: C,
    input: &[MCCreditCappingInputRow<F, T>],
    cap: u32,
) -> Result<Vec<MCCreditCappingOutputRow<F, T>>, Error>
where
    F: Field,
    C: Context<F, Share = T>,
    T: Arithmetic<F>,
{
    let input_len = input.len();

    //
    // Step 1. Initialize a local vector for the capping computation.
    //
    // * `original_credits` will have credit values of only source events
    //
    let original_credits = mask_source_credits(input, ctx.set_total_records(input_len)).await?;

    //
    // Step 2. Compute user-level reversed prefix-sums
    //
    let prefix_summed_credits = credit_prefix_sum(
        ctx.set_total_records(input_len),
        input,
        original_credits.clone(),
    )
    .await?;

    //
    // 3. Compute `prefix_summed_credits` >? `cap`
    //
    // `exceeds_cap_bits` = 1 if `prefix_summed_credits` > `cap`
    //
    let exceeds_cap_bits =
        is_credit_larger_than_cap(ctx.clone(), &prefix_summed_credits, cap).await?;

    //
    // 4. Compute the `final_credit`
    //
    // We compute capped credits in the method, and writes to `original_credits`.
    //
    let final_credits = compute_final_credits(
        ctx.set_total_records(input_len),
        input,
        &prefix_summed_credits,
        &exceeds_cap_bits,
        &original_credits,
        cap,
    )
    .await?;

    let output = input
        .iter()
        .enumerate()
        .map(|(i, x)| MCCreditCappingOutputRow {
            breakdown_key: x.breakdown_key.clone(),
            credit: final_credits[i].clone(),
            _marker: PhantomData::default(),
        })
        .collect::<Vec<_>>();

    Ok(output)
}

async fn mask_source_credits<F, C, T>(
    input: &[MCCreditCappingInputRow<F, T>],
    ctx: C,
) -> Result<Vec<T>, Error>
where
    F: Field,
    C: Context<F, Share = T>,
    T: Arithmetic<F>,
{
    try_join_all(
        input
            .iter()
            .zip(zip(
                repeat(ctx.narrow(&Step::MaskSourceCredits)),
                repeat(ctx.share_known_value(F::ONE)),
            ))
            .enumerate()
            .map(|(i, (x, (ctx, one)))| async move {
                ctx.multiply(
                    RecordId::from(i),
                    &x.trigger_value,
                    &(one - &x.is_trigger_report),
                )
                .await
            }),
    )
    .await
}

async fn credit_prefix_sum<F, C, T>(
    ctx: C,
    input: &[MCCreditCappingInputRow<F, T>],
    mut original_credits: Vec<T>,
) -> Result<Vec<T>, Error>
where
    F: Field,
    C: Context<F, Share = T>,
    T: Arithmetic<F>,
{
    let one = ctx.share_known_value(F::ONE);
    let mut stop_bits = repeat(one.clone()).take(input.len()).collect::<Vec<_>>();

    let num_rows = input.len();

    for (depth, step_size) in std::iter::successors(Some(1_usize), |prev| prev.checked_mul(2))
        .take_while(|&v| v < num_rows)
        .enumerate()
    {
        let end = num_rows - step_size;
        let c = ctx.narrow(&InteractionPatternStep::from(depth));
        let mut futures = Vec::with_capacity(end);

        // for each input row, create a future to execute secure multiplications
        for i in 0..end {
            let c = &c;
            let record_id = RecordId::from(i);
            let current_stop_bit = &stop_bits[i];
            let sibling_stop_bit = &stop_bits[i + step_size];
            let sibling_credit = &original_credits[i + step_size];
            let sibling_helper_bit = &input[i + step_size].helper_bit;
            futures.push(async move {
                // This block implements the below logic from MP-SPDZ code.
                //
                // b = stop_bit * successor.helper_bit
                // original_credit += b * successor.original_credit
                // stop_bit = b * successor.stop_bit

                let b = compute_b_bit(
                    c.narrow(&Step::BTimesStopBit),
                    record_id,
                    current_stop_bit,
                    sibling_helper_bit,
                    depth == 0,
                )
                .await?;

                try_join(
                    c.narrow(&Step::CurrentContributionBTimesSuccessorCredit)
                        .multiply(record_id, &b, sibling_credit),
                    compute_stop_bit(
                        c.narrow(&Step::BTimesSuccessorStopBit),
                        record_id,
                        &b,
                        sibling_stop_bit,
                        depth == 0,
                    ),
                )
                .await
            });
        }

        let results = try_join_all(futures).await?;

        // accumulate the contribution from this iteration
        results
            .into_iter()
            .enumerate()
            .for_each(|(i, (credit, stop_bit))| {
                original_credits[i] += &credit;
                stop_bits[i] = stop_bit;
            });
    }

    Ok(original_credits.clone())
}

async fn is_credit_larger_than_cap<F, C, T>(
    ctx: C,
    prefix_summed_credits: &[T],
    cap: u32,
<<<<<<< HEAD
) -> Result<Vec<T>, Error>
where
    F: Field,
    C: Context<F, Share = T>,
    T: Arithmetic<F>,
{
    //TODO: `cap` is publicly known value for each query. We can avoid creating shares every time.
    let cap = local_secret_shared_bits(&ctx, cap.into());
=======
) -> Result<Vec<Replicated<F>>, Error> {
>>>>>>> b1615974
    let random_bits_generator =
        RandomBitsGenerator::new(ctx.narrow(&Step::RandomBitsForBitDecomposition));
    let rbg = &random_bits_generator;

    try_join_all(
        prefix_summed_credits
            .iter()
            .zip(zip(
                repeat(ctx.set_total_records(prefix_summed_credits.len())),
                repeat(cap),
            ))
            .enumerate()
            .map(|(i, (credit, (ctx, cap)))| {
                // The buffer inside the generator is `Arc`, so these clones
                // just increment the reference.
                async move {
                    let credit_bits = BitDecomposition::execute(
                        ctx.narrow(&Step::BitDecomposeCurrentContribution),
                        RecordId::from(i),
                        rbg,
                        credit,
                    )
                    .await?;

                    // compare_bit = current_contribution > cap
                    let compare_bit = bitwise_greater_than_constant(
                        ctx.narrow(&Step::IsCapLessThanCurrentContribution),
                        RecordId::from(i),
                        &credit_bits,
                        cap.into(),
                    )
                    .await?;
                    Ok::<_, Error>(compare_bit)
                }
            }),
    )
    .await
}

async fn compute_final_credits<F, C, T>(
    ctx: C,
    input: &[MCCreditCappingInputRow<F, T>],
    prefix_summed_credits: &[T],
    exceeds_cap_bits: &[T],
    original_credits: &[T],
    cap: u32,
) -> Result<Vec<T>, Error>
where
    F: Field,
    C: Context<F, Share = T>,
    T: Arithmetic<F>,
{
    let num_rows = input.len();
    let cap = ctx.share_known_value(F::from(cap.into()));
    let mut final_credits = original_credits.to_vec();

    // This method implements the logic below:
    //
    //   if current_credit_exceeds_cap {
    //     if next_event_has_same_match_key {
    //       if next_credit_exceeds_cap {
    //         0
    //       } else {
    //         cap - next_prefix_summed_credit
    //       }
    //     } else {
    //       cap
    //     }
    //   } else {
    //     current_credit
    //   }

    for i in 0..(num_rows - 1) {
        let record_id = RecordId::from(i);

        let original_credit = &original_credits[i];
        let next_prefix_summed_credit = &prefix_summed_credits[i + 1];
        let current_prefix_summed_credit_exceeds_cap = &exceeds_cap_bits[i];
        let next_credit_exceeds_cap = &exceeds_cap_bits[i + 1];
        let next_event_has_same_match_key = &input[i + 1].helper_bit;

        let remaining_budget = if_else(
            ctx.narrow(&Step::IfNextEventHasSameMatchKeyOrElse),
            record_id,
            next_event_has_same_match_key,
            &if_else(
                ctx.narrow(&Step::IfNextExceedsCapOrElse),
                record_id,
                next_credit_exceeds_cap,
                &T::ZERO,
                &(cap.clone() - next_prefix_summed_credit),
            )
            .await?,
            &cap,
        )
        .await?;

        let capped_credit = if_else(
            ctx.narrow(&Step::IfCurrentExceedsCapOrElse),
            record_id,
            current_prefix_summed_credit_exceeds_cap,
            &remaining_budget,
            original_credit,
        )
        .await?;

        final_credits[i] = capped_credit;
    }

    Ok(final_credits)
}

#[derive(Debug, Clone, Copy, PartialEq, Eq, Hash)]
enum Step {
    BTimesStopBit,
    BTimesSuccessorStopBit,
    MaskSourceCredits,
    CurrentContributionBTimesSuccessorCredit,
    BitDecomposeCurrentContribution,
    RandomBitsForBitDecomposition,
    IsCapLessThanCurrentContribution,
    IfCurrentExceedsCapOrElse,
    IfNextExceedsCapOrElse,
    IfNextEventHasSameMatchKeyOrElse,
}

impl Substep for Step {}

impl AsRef<str> for Step {
    fn as_ref(&self) -> &str {
        match self {
            Self::BTimesStopBit => "b_times_stop_bit",
            Self::BTimesSuccessorStopBit => "b_times_successor_stop_bit",
            Self::MaskSourceCredits => "mask_source_credits",
            Self::CurrentContributionBTimesSuccessorCredit => {
                "current_contribution_b_times_successor_credit"
            }
            Self::BitDecomposeCurrentContribution => "bit_decompose_current_contribution",
            Self::RandomBitsForBitDecomposition => "random_bits_for_bit_decomposition",
            Self::IsCapLessThanCurrentContribution => "is_cap_less_than_current_contribution",
            Self::IfCurrentExceedsCapOrElse => "if_current_exceeds_cap_or_else",
            Self::IfNextExceedsCapOrElse => "if_next_exceeds_cap_or_else",
            Self::IfNextEventHasSameMatchKeyOrElse => "if_next_event_has_same_match_key_or_else",
        }
    }
}

#[cfg(all(test, not(feature = "shuttle")))]
mod tests {
    use std::marker::PhantomData;

    use crate::{
        accumulation_test_input,
        ff::{Field, Fp32BitPrime},
        protocol::attribution::{
            credit_capping::credit_capping,
            input::{CreditCappingInputRow, MCCreditCappingInputRow},
        },
        protocol::modulus_conversion::{combine_slices, convert_all_bits, convert_all_bits_local},
        protocol::{
            context::Context,
            {BreakdownKey, MatchKey},
        },
        secret_sharing::SharedValue,
        test_fixture::{input::GenericReportTestInput, Reconstruct, Runner, TestWorld},
    };

    #[tokio::test]
    pub async fn cap() {
        const CAP: u32 = 18;
        const NUM_MULTI_BITS: u32 = 3;
        const EXPECTED: &[u128; 19] = &[0, 0, 18, 0, 0, 0, 0, 0, 0, 0, 2, 0, 0, 0, 10, 0, 0, 6, 0];

        let input: Vec<GenericReportTestInput<Fp32BitPrime, MatchKey, BreakdownKey>> = accumulation_test_input!(
            [
                { is_trigger_report: 0, helper_bit: 0, breakdown_key: 3, credit: 0 },
                { is_trigger_report: 0, helper_bit: 0, breakdown_key: 4, credit: 0 },
                { is_trigger_report: 0, helper_bit: 1, breakdown_key: 4, credit: 19 },
                { is_trigger_report: 1, helper_bit: 1, breakdown_key: 0, credit: 19 },
                { is_trigger_report: 1, helper_bit: 1, breakdown_key: 0, credit: 9 },
                { is_trigger_report: 1, helper_bit: 1, breakdown_key: 0, credit: 7 },
                { is_trigger_report: 1, helper_bit: 1, breakdown_key: 0, credit: 6 },
                { is_trigger_report: 1, helper_bit: 1, breakdown_key: 0, credit: 1 },
                { is_trigger_report: 0, helper_bit: 0, breakdown_key: 1, credit: 0 },
                { is_trigger_report: 1, helper_bit: 0, breakdown_key: 0, credit: 10 },
                { is_trigger_report: 0, helper_bit: 0, breakdown_key: 2, credit: 15 },
                { is_trigger_report: 1, helper_bit: 1, breakdown_key: 0, credit: 15 },
                { is_trigger_report: 1, helper_bit: 1, breakdown_key: 0, credit: 12 },
                { is_trigger_report: 0, helper_bit: 1, breakdown_key: 2, credit: 0 },
                { is_trigger_report: 0, helper_bit: 1, breakdown_key: 2, credit: 10 },
                { is_trigger_report: 1, helper_bit: 1, breakdown_key: 0, credit: 10 },
                { is_trigger_report: 1, helper_bit: 1, breakdown_key: 0, credit: 4 },
                { is_trigger_report: 0, helper_bit: 1, breakdown_key: 5, credit: 6 },
                { is_trigger_report: 1, helper_bit: 1, breakdown_key: 0, credit: 6 },
            ];
            (Fp32BitPrime, MatchKey, BreakdownKey)
        );
        let input_len = input.len();

        let world = TestWorld::new().await;
        let result = world
            .semi_honest(
                input,
                |ctx, input: Vec<CreditCappingInputRow<Fp32BitPrime, BreakdownKey>>| async move {
                    let bk_shares = input
                        .iter()
                        .map(|x| x.breakdown_key.clone())
                        .collect::<Vec<_>>();
                    let converted_bk_shares = convert_all_bits(
                        &ctx,
                        &convert_all_bits_local(ctx.role(), &bk_shares),
                        BreakdownKey::BITS,
                        NUM_MULTI_BITS,
                    )
                    .await
                    .unwrap();
                    let converted_bk_shares =
                        combine_slices(&converted_bk_shares, BreakdownKey::BITS);
                    let modulus_converted_shares = input
                        .iter()
                        .zip(converted_bk_shares)
                        .map(|(row, bk)| MCCreditCappingInputRow {
                            is_trigger_report: row.is_trigger_report.clone(),
                            breakdown_key: bk,
                            trigger_value: row.trigger_value.clone(),
                            helper_bit: row.helper_bit.clone(),
                            _marker: PhantomData::default(),
                        })
                        .collect::<Vec<_>>();

                    credit_capping(ctx, &modulus_converted_shares, CAP)
                        .await
                        .unwrap()
                },
            )
            .await;

        assert_eq!(result[0].len(), input_len);
        assert_eq!(result[1].len(), input_len);
        assert_eq!(result[2].len(), input_len);
        assert_eq!(result[0].len(), EXPECTED.len());

        for (i, expected) in EXPECTED.iter().enumerate() {
            let v = [
                &result[0][i].credit,
                &result[1][i].credit,
                &result[2][i].credit,
            ]
            .reconstruct();
            assert_eq!(v.as_u128(), *expected);
        }
    }
}<|MERGE_RESOLUTION|>--- conflicted
+++ resolved
@@ -5,13 +5,8 @@
 };
 use crate::ff::Field;
 use crate::protocol::boolean::random_bits_generator::RandomBitsGenerator;
-<<<<<<< HEAD
-use crate::protocol::boolean::{local_secret_shared_bits, BitDecomposition, BitwiseLessThan};
+use crate::protocol::boolean::{bitwise_greater_than_constant, BitDecomposition};
 use crate::protocol::context::Context;
-=======
-use crate::protocol::boolean::{bitwise_greater_than_constant, BitDecomposition};
-use crate::protocol::context::{Context, SemiHonestContext};
->>>>>>> b1615974
 use crate::protocol::{RecordId, Substep};
 use crate::{error::Error, secret_sharing::Arithmetic};
 use futures::future::{try_join, try_join_all};
@@ -200,7 +195,6 @@
     ctx: C,
     prefix_summed_credits: &[T],
     cap: u32,
-<<<<<<< HEAD
 ) -> Result<Vec<T>, Error>
 where
     F: Field,
@@ -208,10 +202,6 @@
     T: Arithmetic<F>,
 {
     //TODO: `cap` is publicly known value for each query. We can avoid creating shares every time.
-    let cap = local_secret_shared_bits(&ctx, cap.into());
-=======
-) -> Result<Vec<Replicated<F>>, Error> {
->>>>>>> b1615974
     let random_bits_generator =
         RandomBitsGenerator::new(ctx.narrow(&Step::RandomBitsForBitDecomposition));
     let rbg = &random_bits_generator;
