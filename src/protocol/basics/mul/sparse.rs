--- conflicted
+++ resolved
@@ -195,15 +195,9 @@
         },
         protocol::{
             basics::{mul::sparse::MultiplyWork, MultiplyZeroPositions, SecureMul, ZeroPositions},
-<<<<<<< HEAD
             context::{Context, UpgradableContext, UpgradedContext, Validator},
-            BitOpStep, RecordId,
-=======
-            context::Context,
-            malicious::MaliciousValidator,
             step::BitOpStep,
             RecordId,
->>>>>>> 00f6af26
         },
         rand::{thread_rng, Rng},
         secret_sharing::{
