--- conflicted
+++ resolved
@@ -70,22 +70,10 @@
 
 #[cfg(test)]
 mod tests {
-<<<<<<< HEAD
-    use rand::rngs::mock::StepRng;
-
-    use crate::{
-        ff::Fp31,
-        protocol::{sort::bit_permutation::bit_permutation, QueryId},
-        test_fixture::{
-            join3, make_contexts, make_malicious_contexts, make_world, share, share_malicious,
-            validate_and_reconstruct, validate_list_of_shares, validate_list_of_shares_malicious,
-        },
-=======
     use crate::{
         ff::Fp31,
         protocol::{sort::bit_permutation::bit_permutation, QueryId},
         test_fixture::{validate_list_of_shares, Runner, TestWorld},
->>>>>>> 37be0920
     };
 
     // With this input, for stable sort we expect all 0's to line up before 1's.
@@ -97,16 +85,12 @@
     pub async fn semi_honest() {
         let world = TestWorld::new(QueryId);
 
-<<<<<<< HEAD
-        let result = join3(h0_future, h1_future, h2_future).await;
-=======
         let result = world
             .semi_honest(
                 INPUT.iter().map(|x| Fp31::from(*x)),
                 |ctx, m_shares| async move { bit_permutation(ctx, &m_shares).await.unwrap() },
             )
             .await;
->>>>>>> 37be0920
 
         validate_list_of_shares(EXPECTED, &result);
     }
@@ -122,30 +106,6 @@
             )
             .await;
 
-<<<<<<< HEAD
-        let mut rand = StepRng::new(100, 1);
-
-        let mut shares = [
-            Vec::with_capacity(INPUT.len()),
-            Vec::with_capacity(INPUT.len()),
-            Vec::with_capacity(INPUT.len()),
-        ];
-        for i in INPUT {
-            let share = share_malicious(Fp31::from(*i), r, &mut rand);
-            for (i, share) in share.into_iter().enumerate() {
-                shares[i].push(share);
-            }
-        }
-
-        let h0_future = bit_permutation(mc0.ctx, shares[0].as_slice());
-        let h1_future = bit_permutation(mc1.ctx, shares[1].as_slice());
-        let h2_future = bit_permutation(mc2.ctx, shares[2].as_slice());
-
-        let result = join3(h0_future, h1_future, h2_future).await;
-
-        validate_list_of_shares_malicious(r, EXPECTED, &result);
-=======
         validate_list_of_shares(EXPECTED, &result);
->>>>>>> 37be0920
     }
 }