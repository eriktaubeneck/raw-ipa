--- conflicted
+++ resolved
@@ -96,15 +96,6 @@
         let result: Vec<GenericReportTestInput<Fp32BitPrime, MatchKey, BreakdownKey>> = world
             .semi_honest(
                 (match_keys, sidecar),
-<<<<<<< HEAD
-                |ctx, (mk_shares, secret)| async move {
-                    let local_lists =
-                        convert_all_bits_local(ctx.role(), &mk_shares, MaskedMatchKey::BITS);
-                    let converted_shares = convert_all_bits(
-                        &ctx.narrow("convert_all_bits"),
-                        &local_lists,
-                        MaskedMatchKey::BITS,
-=======
                 |ctx,
                  (mk_shares, secret): (
                     Vec<XorShare<MatchKey>>,
@@ -115,7 +106,6 @@
                         &ctx.narrow("convert_all_bits"),
                         &local_lists,
                         MatchKey::BITS,
->>>>>>> 3a7de605
                         NUM_MULTI_BITS,
                     )
                     .await
@@ -123,8 +113,6 @@
                     let sort_permutation = generate_permutation_and_reveal_shuffled(
                         ctx.narrow(&SortPreAccumulation),
                         &converted_shares,
-<<<<<<< HEAD
-=======
                     )
                     .await
                     .unwrap();
@@ -138,7 +126,6 @@
                         &convert_all_bits_local(ctx.role(), &bk_shares),
                         BreakdownKey::BITS,
                         NUM_MULTI_BITS,
->>>>>>> 3a7de605
                     )
                     .await
                     .unwrap();
