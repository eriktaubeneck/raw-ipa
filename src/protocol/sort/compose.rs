use crate::secret_sharing::SecretSharing;
use crate::{error::Error, ff::Field, protocol::context::Context};
use embed_doc_image::embed_doc_image;

use super::{apply::apply, shuffle::unshuffle_shares, ComposeStep::UnshuffleRho};

/// This is an implementation of Compose (Algorithm 5) found in the paper:
/// "An Efficient Secure Three-Party Sorting Protocol with an Honest Majority"
/// by K. Chida, K. Hamada, D. Ikarashi, R. Kikuchi, N. Kiribuchi, and B. Pinkas
/// <https://eprint.iacr.org/2019/695.pdf>
/// This protocol composes two permutations by applying one secret-shared permutation(sigma) to another secret-shared permutation(rho)
/// Input: First permutation(sigma) i.e. permutation that sorts all i-1th bits and other permutation(rho) i.e. sort permutation for ith bit
/// Output: All helpers receive secret shares of permutation which sort inputs until ith bits.

#[embed_doc_image("compose", "images/sort/compose.png")]
/// This algorithm composes two permutations (`rho` and `sigma`). Both permutations are secret-shared,
/// and none of the helpers should learn it through this protocol.
/// Steps
/// ![Compose steps][compose]
/// 1. Generate random permutations using prss
/// 2. First permutation (sigma) is shuffled with random permutations
/// 3. Reveal the permutation
/// 4. Revealed permutation is applied locally on another permutation shares (rho)
/// 5. Unshuffle the permutation with the same random permutations used in step 2, to undo the effect of the shuffling
pub async fn compose<F: Field, S: SecretSharing<F>, C: Context<F, Share = S>>(
    ctx: C,
    random_permutations_for_shuffle: (&[u32], &[u32]),
    shuffled_sigma: &[u32],
    mut rho: Vec<S>,
) -> Result<Vec<S>, Error> {
    apply(shuffled_sigma, &mut rho);

    let unshuffled_rho = unshuffle_shares(
        rho,
        random_permutations_for_shuffle,
        ctx.narrow(&UnshuffleRho),
    )
    .await?;

    Ok(unshuffled_rho)
}

#[cfg(test)]
mod tests {
    use crate::{
        ff::Fp31,
        protocol::{
            context::Context,
            sort::{
                apply::apply, compose::compose,
                generate_permutation::shuffle_and_reveal_permutation,
            },
            QueryId,
        },
        test_fixture::{generate_shares, join3, Reconstruct, TestWorld},
    };
    use rand::seq::SliceRandom;

    #[tokio::test]
    pub async fn semi_honest() {
        const BATCHSIZE: u32 = 25;
        for _ in 0..10 {
            let mut rng_sigma = rand::thread_rng();
            let mut rng_rho = rand::thread_rng();

            let mut sigma: Vec<u32> = (0..BATCHSIZE).collect();
            sigma.shuffle(&mut rng_sigma);

            let sigma_u128: Vec<u128> = sigma.iter().map(|x| u128::from(*x)).collect();

            let mut rho: Vec<u32> = (0..BATCHSIZE).collect();
            rho.shuffle(&mut rng_rho);
            let rho_u128: Vec<u128> = rho.iter().map(|x| u128::from(*x)).collect();

            let mut rho_composed = rho_u128.clone();
            apply(&sigma, &mut rho_composed);

            let [sigma0, sigma1, sigma2] = generate_shares::<Fp31>(&sigma_u128);

            let [rho0, rho1, rho2] = generate_shares::<Fp31>(&rho_u128);
            let world = TestWorld::new(QueryId);
            let [ctx0, ctx1, ctx2] = world.contexts();

<<<<<<< HEAD
            let sigma_and_randoms: [_; 3] = try_join_all([
                shuffle_and_reveal_permutation(ctx0.narrow("shuffle_reveal"), BATCHSIZE, sigma0),
                shuffle_and_reveal_permutation(ctx1.narrow("shuffle_reveal"), BATCHSIZE, sigma1),
                shuffle_and_reveal_permutation(ctx2.narrow("shuffle_reveal"), BATCHSIZE, sigma2),
            ])
            .await
            .unwrap()
            .try_into()
            .unwrap();

            let h0_future = compose(ctx0, &sigma_and_randoms[0].1, &sigma_and_randoms[0].0, rho0);
            let h1_future = compose(ctx1, &sigma_and_randoms[1].1, &sigma_and_randoms[1].0, rho1);
            let h2_future = compose(ctx2, &sigma_and_randoms[2].1, &sigma_and_randoms[2].0, rho2);

            let result: [_; 3] = try_join_all([h0_future, h1_future, h2_future])
                .await
                .unwrap()
                .try_into()
                .unwrap();
=======
            let sigma_and_randoms = join3(
                shuffle_and_reveal_permutation(ctx0.narrow("shuffle_reveal"), sigma.len(), sigma0),
                shuffle_and_reveal_permutation(ctx1.narrow("shuffle_reveal"), sigma.len(), sigma1),
                shuffle_and_reveal_permutation(ctx2.narrow("shuffle_reveal"), sigma.len(), sigma2),
            )
            .await;

            let h0_future = compose(
                ctx0,
                (
                    sigma_and_randoms[0].1 .0.as_slice(),
                    sigma_and_randoms[0].1 .1.as_slice(),
                ),
                &sigma_and_randoms[0].0,
                rho0,
            );
            let h1_future = compose(
                ctx1,
                (
                    sigma_and_randoms[1].1 .0.as_slice(),
                    sigma_and_randoms[1].1 .1.as_slice(),
                ),
                &sigma_and_randoms[1].0,
                rho1,
            );
            let h2_future = compose(
                ctx2,
                (
                    sigma_and_randoms[2].1 .0.as_slice(),
                    sigma_and_randoms[2].1 .1.as_slice(),
                ),
                &sigma_and_randoms[2].0,
                rho2,
            );

            let result = join3(h0_future, h1_future, h2_future).await;
>>>>>>> f0548fd7

            // We should get the same result of applying inverse of sigma on rho as in clear
            assert_eq!(&result.reconstruct(), &rho_composed);
        }
    }
}<|MERGE_RESOLUTION|>--- conflicted
+++ resolved
@@ -81,31 +81,10 @@
             let world = TestWorld::new(QueryId);
             let [ctx0, ctx1, ctx2] = world.contexts();
 
-<<<<<<< HEAD
-            let sigma_and_randoms: [_; 3] = try_join_all([
+            let sigma_and_randoms = join3(
                 shuffle_and_reveal_permutation(ctx0.narrow("shuffle_reveal"), BATCHSIZE, sigma0),
                 shuffle_and_reveal_permutation(ctx1.narrow("shuffle_reveal"), BATCHSIZE, sigma1),
                 shuffle_and_reveal_permutation(ctx2.narrow("shuffle_reveal"), BATCHSIZE, sigma2),
-            ])
-            .await
-            .unwrap()
-            .try_into()
-            .unwrap();
-
-            let h0_future = compose(ctx0, &sigma_and_randoms[0].1, &sigma_and_randoms[0].0, rho0);
-            let h1_future = compose(ctx1, &sigma_and_randoms[1].1, &sigma_and_randoms[1].0, rho1);
-            let h2_future = compose(ctx2, &sigma_and_randoms[2].1, &sigma_and_randoms[2].0, rho2);
-
-            let result: [_; 3] = try_join_all([h0_future, h1_future, h2_future])
-                .await
-                .unwrap()
-                .try_into()
-                .unwrap();
-=======
-            let sigma_and_randoms = join3(
-                shuffle_and_reveal_permutation(ctx0.narrow("shuffle_reveal"), sigma.len(), sigma0),
-                shuffle_and_reveal_permutation(ctx1.narrow("shuffle_reveal"), sigma.len(), sigma1),
-                shuffle_and_reveal_permutation(ctx2.narrow("shuffle_reveal"), sigma.len(), sigma2),
             )
             .await;
 
@@ -138,7 +117,6 @@
             );
 
             let result = join3(h0_future, h1_future, h2_future).await;
->>>>>>> f0548fd7
 
             // We should get the same result of applying inverse of sigma on rho as in clear
             assert_eq!(&result.reconstruct(), &rho_composed);
