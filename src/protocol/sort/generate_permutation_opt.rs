use crate::{
    error::Error,
    ff::Field,
    protocol::{
        context::Context,
        sort::{
            generate_permutation::shuffle_and_reveal_permutation,
            secureapplyinv::secureapplyinv_multi,
        },
        sort::{
            multi_bit_permutation::multi_bit_permutation,
            SortStep::{BitPermutationStep, ComposeStep, MultiApplyInv, ShuffleRevealPermutation},
        },
        IpaProtocolStep::Sort,
    },
    secret_sharing::replicated::semi_honest::AdditiveShare as Replicated,
};

use super::compose::compose;
use crate::protocol::context::SemiHonestContext;

/// This is an implementation of `OptGenPerm` (Algorithm 12) described in:
/// "An Efficient Secure Three-Party Sorting Protocol with an Honest Majority"
/// by K. Chida, K. Hamada, D. Ikarashi, R. Kikuchi, N. Kiribuchi, and B. Pinkas
/// <https://eprint.iacr.org/2019/695.pdf>.
/// This protocol generates optimized permutation of a stable sort for the given shares of inputs.
///
/// Steps
/// For the `num_multi_bits`
/// 1. Get replicated shares in Field using modulus conversion
/// 2. Compute bit permutation that sorts 0..`num_multi_bits`
/// For `num_multi_bits` to N-1th bit of input share
/// 1. Shuffle and reveal the i-1th composition
/// 2. Get replicated shares in Field using modulus conversion
/// 3. Sort i..i+`num_multi_bits` bits based on i-1th bits by applying i-1th composition on all these bits
/// 4  Compute bit permutation that sorts i..i+`num_multi_bits`
/// 5. Compute ith composition by composing i-1th composition on ith permutation
/// In the end, n-1th composition is returned. This is the permutation which sorts the inputs
///
/// # Errors
/// If any underlying protocol fails
/// # Panics
/// Panics if input doesn't have same number of bits as `num_bits`

pub async fn generate_permutation_opt<F>(
    ctx: SemiHonestContext<'_, F>,
    sort_keys: &[Vec<Vec<Replicated<F>>>],
) -> Result<Vec<Replicated<F>>, Error>
where
    F: Field,
{
    assert_ne!(sort_keys.len(), 0);
    let ctx_0 = ctx.narrow(&Sort(0));

    let lsb_permutation =
        multi_bit_permutation(ctx_0.narrow(&BitPermutationStep), &sort_keys[0]).await?;

    let input_len = u32::try_from(sort_keys[0].len()).unwrap(); // safe, we don't sort more that 1B rows

    let mut composed_less_significant_bits_permutation = lsb_permutation;
    for (bit_num, one_slice) in sort_keys.iter().enumerate().skip(1) {
        let ctx_bit = ctx.narrow(&Sort(bit_num.try_into().unwrap()));
        let revealed_and_random_permutations = shuffle_and_reveal_permutation(
            ctx_bit.narrow(&ShuffleRevealPermutation),
            input_len,
            composed_less_significant_bits_permutation,
        )
        .await?;

        let (randoms_for_shuffle0, randoms_for_shuffle1, revealed) = (
            revealed_and_random_permutations
                .randoms_for_shuffle
                .0
                .as_slice(),
            revealed_and_random_permutations
                .randoms_for_shuffle
                .1
                .as_slice(),
            revealed_and_random_permutations.revealed.as_slice(),
        );

        let next_few_bits_sorted_by_less_significant_bits = secureapplyinv_multi(
            ctx_bit.narrow(&MultiApplyInv(bit_num.try_into().unwrap())),
            one_slice.clone(),
            (randoms_for_shuffle0, randoms_for_shuffle1),
            revealed,
        )
        .await?;

        let next_few_bits_permutation = multi_bit_permutation(
            ctx_bit.narrow(&BitPermutationStep),
            &next_few_bits_sorted_by_less_significant_bits,
        )
        .await?;

        composed_less_significant_bits_permutation = compose(
            ctx_bit.narrow(&ComposeStep),
            (
                revealed_and_random_permutations
                    .randoms_for_shuffle
                    .0
                    .as_slice(),
                revealed_and_random_permutations
                    .randoms_for_shuffle
                    .1
                    .as_slice(),
            ),
            &revealed_and_random_permutations.revealed,
            next_few_bits_permutation,
        )
        .await?;
    }
    Ok(composed_less_significant_bits_permutation)
}

#[cfg(all(test, not(feature = "shuttle")))]
mod tests {
    use std::iter::zip;

    use crate::bits::{BitArray, BitArray40};
    use crate::protocol::modulus_conversion::{convert_all_bits, convert_all_bits_local};
    use crate::protocol::MatchKey;
    use crate::rand::{thread_rng, Rng};

    use crate::protocol::context::{Context, SemiHonestContext};
    use crate::secret_sharing::SharedValue;
    use crate::test_fixture::Runner;
    use crate::{
        ff::{Field, Fp31},
        protocol::sort::generate_permutation_opt::generate_permutation_opt,
        test_fixture::{Reconstruct, TestWorld},
    };

    #[tokio::test]
    pub async fn semi_honest() {
        const COUNT: usize = 10;
        const NUM_MULTI_BITS: u32 = 3;

        let world = TestWorld::new().await;
        let mut rng = thread_rng();

        let mut match_keys = Vec::with_capacity(COUNT);
        match_keys.resize_with(COUNT, || rng.gen::<MatchKey>());

        let mut expected = match_keys.iter().map(|mk| mk.as_u128()).collect::<Vec<_>>();
        expected.sort_unstable();

        let result = world
            .semi_honest(
                match_keys.clone(),
                |ctx: SemiHonestContext<Fp31>, mk_shares| async move {
<<<<<<< HEAD
                    let local_lists = convert_all_bits_local(ctx.role(), &mk_shares);
                    let converted_shares = convert_all_bits(&ctx, &local_lists).await.unwrap();
                    generate_permutation_opt(
                        ctx.narrow("sort"),
                        &converted_shares,
                        MatchKey::BITS,
                        NUM_MULTI_BITS,
                    )
                    .await
                    .unwrap()
=======
                    let local_lists =
                        convert_all_bits_local(ctx.role(), &mk_shares, BitArray40::BITS);
                    let converted_shares =
                        convert_all_bits(&ctx, &local_lists, BitArray40::BITS, NUM_MULTI_BITS)
                            .await
                            .unwrap();

                    generate_permutation_opt(ctx.narrow("sort"), &converted_shares)
                        .await
                        .unwrap()
>>>>>>> 33b23e09
                },
            )
            .await;

        let mut mpc_sorted_list = (0..u128::try_from(COUNT).unwrap()).collect::<Vec<_>>();
        for (match_key, index) in zip(match_keys, result.reconstruct()) {
            mpc_sorted_list[index.as_u128() as usize] = match_key.as_u128();
        }

        assert_eq!(expected, mpc_sorted_list);
    }
}<|MERGE_RESOLUTION|>--- conflicted
+++ resolved
@@ -149,20 +149,7 @@
             .semi_honest(
                 match_keys.clone(),
                 |ctx: SemiHonestContext<Fp31>, mk_shares| async move {
-<<<<<<< HEAD
                     let local_lists = convert_all_bits_local(ctx.role(), &mk_shares);
-                    let converted_shares = convert_all_bits(&ctx, &local_lists).await.unwrap();
-                    generate_permutation_opt(
-                        ctx.narrow("sort"),
-                        &converted_shares,
-                        MatchKey::BITS,
-                        NUM_MULTI_BITS,
-                    )
-                    .await
-                    .unwrap()
-=======
-                    let local_lists =
-                        convert_all_bits_local(ctx.role(), &mk_shares, BitArray40::BITS);
                     let converted_shares =
                         convert_all_bits(&ctx, &local_lists, BitArray40::BITS, NUM_MULTI_BITS)
                             .await
@@ -171,7 +158,6 @@
                     generate_permutation_opt(ctx.narrow("sort"), &converted_shares)
                         .await
                         .unwrap()
->>>>>>> 33b23e09
                 },
             )
             .await;
