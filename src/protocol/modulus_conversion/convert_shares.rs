<<<<<<< HEAD
=======
use crate::bits::BitArray;
use crate::protocol::IpaProtocolStep::ModulusConversion;
use crate::secret_sharing::Arithmetic as ArithmeticSecretSharing;
>>>>>>> 10c3d6bf
use crate::{
    bits::BitArray,
    error::Error,
    ff::Field,
    helpers::Role,
<<<<<<< HEAD
    protocol::{
        basics::ZeroPositions, boolean::xor_sparse, context::Context, IpaProtocolStep, RecordId,
    },
    secret_sharing::{
        replicated::semi_honest::{AdditiveShare as Replicated, XorShare as XorReplicated},
        Arithmetic as ArithmeticSecretSharing,
=======
    protocol::{basics::ZeroPositions, boolean::xor_sparse, context::Context, RecordId},
    secret_sharing::replicated::semi_honest::{
        AdditiveShare as Replicated, XorShare as XorReplicated,
>>>>>>> 10c3d6bf
    },
};
use futures::future::try_join_all;
use std::iter::{repeat, zip};

///! This takes a replicated secret sharing of a sequence of bits (in a packed format)
///! and converts them, one bit-place at a time, to secret sharings of that bit value (either one or zero) in the target field.
///!
///! This file is somewhat inspired by Algorithm D.3 from <https://eprint.iacr.org/2018/387.pdf>
///! "Efficient generation of a pair of random shares for small number of parties"
///!
///! This protocol takes as input such a 3-way random binary replicated secret-sharing,
///! and produces a 3-party replicated secret-sharing of the same value in a target field
///! of the caller's choosing.
///! Example:
///! For input binary sharing: (0, 1, 1) -> which is a sharing of 0 in `Z_2`
///! sample output in `Z_31` could be: (22, 19, 21) -> also a sharing of 0 in `Z_31`
///! This transformation is simple:
///! The original can be conceived of as r = b0 ⊕ b1 ⊕ b2
///! Each of the 3 bits can be trivially converted into a 3-way secret sharing in `Z_p`
///! So if the second bit is a '1', we can make a 3-way secret sharing of '1' in `Z_p`
///! as (0, 1, 0).
///! Now we simply need to XOR these three sharings together in `Z_p`. This is easy because
///! we know the secret-shared values are all either 0, or 1. As such, the XOR operation
///! is equivalent to fn xor(a, b) { a + b - 2*a*b }

#[derive(Debug, Clone, Copy, PartialEq, Eq, Hash)]
enum Step {
    Xor1,
    Xor2,
}

impl crate::protocol::Substep for Step {}

impl AsRef<str> for Step {
    fn as_ref(&self) -> &str {
        match self {
            Self::Xor1 => "xor1",
            Self::Xor2 => "xor2",
        }
    }
}

pub struct BitConversionTriple<S>(pub(crate) [S; 3]);

/// Convert one bit of an XOR sharing into a triple of replicated sharings of that bit.
/// This is not a usable construct, but it can be used with `convert_one_bit` to produce
/// a single replicated sharing of that bit.
///
/// This is an implementation of "Algorithm 3" from <https://eprint.iacr.org/2018/387.pdf>
///
#[must_use]
pub fn convert_bit_local<F: Field, B: BitArray>(
    helper_role: Role,
    bit_index: u32,
    input: &XorReplicated<B>,
) -> BitConversionTriple<Replicated<F>> {
    let left = u128::from(input.left()[bit_index]);
    let right = u128::from(input.right()[bit_index]);
    BitConversionTriple(match helper_role {
        Role::H1 => [
            Replicated::new(F::from(left), F::ZERO),
            Replicated::new(F::ZERO, F::from(right)),
            Replicated::new(F::ZERO, F::ZERO),
        ],
        Role::H2 => [
            Replicated::new(F::ZERO, F::ZERO),
            Replicated::new(F::from(left), F::ZERO),
            Replicated::new(F::ZERO, F::from(right)),
        ],
        Role::H3 => [
            Replicated::new(F::ZERO, F::from(right)),
            Replicated::new(F::ZERO, F::ZERO),
            Replicated::new(F::from(left), F::ZERO),
        ],
    })
}

#[must_use]
pub fn convert_all_bits_local<F: Field, B: BitArray>(
    helper_role: Role,
    input: &[XorReplicated<B>],
) -> Vec<Vec<BitConversionTriple<Replicated<F>>>> {
    let mut total_list = Vec::new();
    for bit_index in 0..B::BITS {
        let one_list = input
            .iter()
            .map(|v| convert_bit_local::<F, B>(helper_role, bit_index, v))
            .collect::<Vec<_>>();
        total_list.push(one_list);
    }
    total_list
}

/// Convert a locally-decomposed single bit into field elements.
/// # Errors
/// Fails only if multiplication fails.
pub async fn convert_bit<F, C, S>(
    ctx: C,
    record_id: RecordId,
    locally_converted_bits: &BitConversionTriple<S>,
) -> Result<S, Error>
where
    F: Field,
    C: Context<F, Share = S>,
    S: ArithmeticSecretSharing<F>,
{
    let (sh0, sh1, sh2) = (
        &locally_converted_bits.0[0],
        &locally_converted_bits.0[1],
        &locally_converted_bits.0[2],
    );
    let ctx1 = ctx.narrow(&Step::Xor1);
    let ctx2 = ctx.narrow(&Step::Xor2);
    let sh0_xor_sh1 = xor_sparse(ctx1, record_id, sh0, sh1, ZeroPositions::AVZZ_BZVZ).await?;
    debug_assert_eq!(
        ZeroPositions::mul_output(ZeroPositions::AVZZ_BZVZ),
        ZeroPositions::Pvvz
    );
    xor_sparse(ctx2, record_id, &sh0_xor_sh1, sh2, ZeroPositions::AVVZ_BZZV).await
}

/// # Errors
/// Propagates errors from convert shares
/// # Panics
/// Propagates panics from convert shares
pub async fn convert_all_bits<F, C, S>(
    ctx: &C,
    locally_converted_bits: &[Vec<BitConversionTriple<S>>],
) -> Result<Vec<Vec<S>>, Error>
where
    F: Field,
    C: Context<F, Share = S>,
    S: ArithmeticSecretSharing<F>,
{
    let futures = locally_converted_bits
        .iter()
        .enumerate()
        .map(|(bit_num, one_column)| {
            convert_bit_list(
<<<<<<< HEAD
                ctx.narrow(&IpaProtocolStep::ModulusConversion(
                    bit_num.try_into().unwrap(),
                )),
=======
                ctx.narrow(&ModulusConversion(bit_num.try_into().unwrap()))
                    .set_total_records(one_column.len()),
>>>>>>> 10c3d6bf
                one_column,
            )
        })
        .collect::<Vec<_>>();
    let converted_shares = try_join_all(futures).await?;
    Ok(converted_shares)
}

/// # Errors
/// Propagates errors from convert shares
/// # Panics
/// Propagates panics from convert shares
pub async fn convert_bit_list<F, C, S>(
    ctx: C,
    locally_converted_bits: &[BitConversionTriple<S>],
) -> Result<Vec<S>, Error>
where
    F: Field,
    C: Context<F, Share = S>,
    S: ArithmeticSecretSharing<F>,
{
    try_join_all(
        zip(repeat(ctx), locally_converted_bits.iter())
            .enumerate()
            .map(|(i, (ctx, row))| async move { convert_bit(ctx, RecordId::from(i), row).await }),
    )
    .await
}

#[cfg(all(test, not(feature = "shuttle")))]
mod tests {

    use crate::ff::{Field, Fp32BitPrime};
    use crate::helpers::{Direction, Role};
    use crate::protocol::context::Context;
    use crate::protocol::malicious::MaliciousValidator;
    use crate::rand::thread_rng;
    use crate::secret_sharing::replicated::semi_honest::AdditiveShare as Replicated;
    use crate::{
        error::Error,
        ff::Fp31,
        protocol::{
            modulus_conversion::{convert_bit, convert_bit_local, BitConversionTriple},
            RecordId,
        },
        test_fixture::{MaskedMatchKey, Reconstruct, Runner, TestWorld},
    };
    use proptest::prelude::Rng;

    #[tokio::test]
    pub async fn one_bit() {
        const BITNUM: u32 = 4;
        let mut rng = thread_rng();

        let world = TestWorld::new().await;
        let match_key = rng.gen::<MaskedMatchKey>();
        let result: [Replicated<Fp31>; 3] = world
            .semi_honest(match_key, |ctx, mk_share| async move {
                let triple =
                    convert_bit_local::<Fp31, MaskedMatchKey>(ctx.role(), BITNUM, &mk_share);
<<<<<<< HEAD
                convert_bit(ctx, RecordId::from(0), &triple).await.unwrap()
=======
                convert_bit(ctx.set_total_records(1usize), RecordId::from(0), &triple)
                    .await
                    .unwrap()
>>>>>>> 10c3d6bf
            })
            .await;
        assert_eq!(Fp31::from(match_key[BITNUM]), result.reconstruct());
    }

    #[tokio::test]
    pub async fn one_bit_malicious() {
        const BITNUM: u32 = 4;
        let mut rng = thread_rng();

        let world = TestWorld::new().await;
        let match_key = rng.gen::<MaskedMatchKey>();
        let result: [Replicated<Fp31>; 3] = world
            .semi_honest(match_key, |ctx, mk_share| async move {
                let triple =
                    convert_bit_local::<Fp31, MaskedMatchKey>(ctx.role(), BITNUM, &mk_share);

                let v = MaliciousValidator::new(ctx);
                let m_ctx = v.context().set_total_records(1);
                let m_triple = m_ctx.upgrade(triple).await.unwrap();
                let m_bit = convert_bit(m_ctx, RecordId::from(0), &m_triple)
                    .await
                    .unwrap();
                v.validate(m_bit).await.unwrap()
            })
            .await;
        assert_eq!(Fp31::from(match_key[BITNUM]), result.reconstruct());
    }

    #[tokio::test]
    pub async fn one_bit_malicious_tweaks() {
        struct Tweak {
            role: Role,
            index: usize,
            dir: Direction,
        }
        impl Tweak {
            fn flip_bit<F: Field>(
                &self,
                role: Role,
                mut triple: BitConversionTriple<Replicated<F>>,
            ) -> BitConversionTriple<Replicated<F>> {
                if role != self.role {
                    return triple;
                }
                let v = &mut triple.0[self.index];
                *v = match self.dir {
                    Direction::Left => Replicated::new(F::ONE - v.left(), v.right()),
                    Direction::Right => Replicated::new(v.left(), F::ONE - v.right()),
                };
                triple
            }
        }
        const fn t(role: Role, index: usize, dir: Direction) -> Tweak {
            Tweak { role, index, dir }
        }

        const TWEAKS: &[Tweak] = &[
            t(Role::H1, 0, Direction::Left),
            t(Role::H1, 1, Direction::Right),
            t(Role::H2, 1, Direction::Left),
            t(Role::H2, 2, Direction::Right),
            t(Role::H3, 2, Direction::Left),
            t(Role::H3, 0, Direction::Right),
        ];
        const BITNUM: u32 = 4;

        let mut rng = thread_rng();
        let world = TestWorld::new().await;
        for tweak in TWEAKS {
            let match_key = rng.gen::<MaskedMatchKey>();
            world
                .semi_honest(match_key, |ctx, mk_share| async move {
                    let triple = convert_bit_local::<Fp32BitPrime, MaskedMatchKey>(
                        ctx.role(),
                        BITNUM,
                        &mk_share,
                    );
                    let tweaked = tweak.flip_bit(ctx.role(), triple);

                    let v = MaliciousValidator::new(ctx);
                    let m_ctx = v.context().set_total_records(1);
                    let m_triple = m_ctx.upgrade(tweaked).await.unwrap();
                    let m_bit = convert_bit(m_ctx, RecordId::from(0), &m_triple)
                        .await
                        .unwrap();
                    let err = v
                        .validate(m_bit)
                        .await
                        .expect_err("This should fail validation");
                    assert!(matches!(err, Error::MaliciousSecurityCheckFailed));
                })
                .await;
        }
    }
}<|MERGE_RESOLUTION|>--- conflicted
+++ resolved
@@ -1,26 +1,14 @@
-<<<<<<< HEAD
-=======
-use crate::bits::BitArray;
-use crate::protocol::IpaProtocolStep::ModulusConversion;
-use crate::secret_sharing::Arithmetic as ArithmeticSecretSharing;
->>>>>>> 10c3d6bf
 use crate::{
     bits::BitArray,
     error::Error,
     ff::Field,
     helpers::Role,
-<<<<<<< HEAD
     protocol::{
         basics::ZeroPositions, boolean::xor_sparse, context::Context, IpaProtocolStep, RecordId,
     },
     secret_sharing::{
         replicated::semi_honest::{AdditiveShare as Replicated, XorShare as XorReplicated},
         Arithmetic as ArithmeticSecretSharing,
-=======
-    protocol::{basics::ZeroPositions, boolean::xor_sparse, context::Context, RecordId},
-    secret_sharing::replicated::semi_honest::{
-        AdditiveShare as Replicated, XorShare as XorReplicated,
->>>>>>> 10c3d6bf
     },
 };
 use futures::future::try_join_all;
@@ -161,14 +149,10 @@
         .enumerate()
         .map(|(bit_num, one_column)| {
             convert_bit_list(
-<<<<<<< HEAD
                 ctx.narrow(&IpaProtocolStep::ModulusConversion(
                     bit_num.try_into().unwrap(),
-                )),
-=======
-                ctx.narrow(&ModulusConversion(bit_num.try_into().unwrap()))
-                    .set_total_records(one_column.len()),
->>>>>>> 10c3d6bf
+                ))
+                .set_total_records(one_column.len()),
                 one_column,
             )
         })
@@ -229,13 +213,9 @@
             .semi_honest(match_key, |ctx, mk_share| async move {
                 let triple =
                     convert_bit_local::<Fp31, MaskedMatchKey>(ctx.role(), BITNUM, &mk_share);
-<<<<<<< HEAD
-                convert_bit(ctx, RecordId::from(0), &triple).await.unwrap()
-=======
                 convert_bit(ctx.set_total_records(1usize), RecordId::from(0), &triple)
                     .await
                     .unwrap()
->>>>>>> 10c3d6bf
             })
             .await;
         assert_eq!(Fp31::from(match_key[BITNUM]), result.reconstruct());
