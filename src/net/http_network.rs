use crate::{
    helpers::{
        network::{MessageChunks, Network, NetworkSink},
        Role,
    },
    net::{
        client::HttpSendMessagesArgs,
        discovery::{peer, PeerDiscovery},
        MpcHelperClient,
    },
    protocol::QueryId,
};
use axum::body::Bytes;
use std::collections::HashMap;
use std::sync::{Arc, Mutex};
use tokio::sync::mpsc;
use tokio_stream::wrappers::ReceiverStream;

/// Http implementation of a [`Network`]. Uses channels for both [`Sink`] and [`Stream`]
/// implementations.
/// # Panics
/// if `recv_stream` or `recv_messages` called more than once.
#[allow(dead_code)] // TODO: WIP
pub struct HttpNetwork {
    query_id: QueryId,
    sink_sender: mpsc::Sender<MessageChunks>,
    message_stream_sender: mpsc::Sender<MessageChunks>,
    message_stream_receiver: Arc<Mutex<Option<mpsc::Receiver<MessageChunks>>>>,
}

<<<<<<< HEAD
impl<'a> HttpNetwork<'a> {
    /// * Creates an [`HttpNetwork`]
    /// * spawns a task that consumes incoming data from the infra layer intended for other helpers
    #[must_use]
    #[allow(unused)]
    pub fn new<'b: 'a, D: PeerDiscovery>(
        role: Role,
        peer_discovery: &'b D,
        query_id: QueryId,
    ) -> Self {
        let (stx, mut srx) = mpsc::channel(1);
        let (mstx, msrx) = mpsc::channel(1);
        let network = HttpNetwork {
            peers: peer_discovery.peers(),
=======
impl HttpNetwork {
    #[must_use]
    #[allow(unused)]
    pub fn new<D: PeerDiscovery>(peer_discovery: &D, query_id: QueryId) -> Self {
        let (stx, srx) = mpsc::channel(1);
        let (mstx, msrx) = mpsc::channel(1);
        let network = HttpNetwork {
            query_id,
            sink_sender: stx,
            sink_receiver: Arc::new(Mutex::new(Some(srx))),
            message_stream_sender: mstx,
            message_stream_receiver: Arc::new(Mutex::new(Some(msrx))),
        };

        // TODO: use the clients
        let peers_config = peer_discovery.peers();
        let _clients = Self::clients(peers_config);

        network
    }

    /// as this does not initialize the clients, it does not initialize the read-side of the
    /// [`Sink`]. This allows tests to grab the read-side directly, bypassing the HTTP layer.
    #[must_use]
    #[cfg(test)]
    pub fn new_without_clients(query_id: QueryId, buffer_size: Option<usize>) -> Self {
        let (stx, srx) = mpsc::channel(buffer_size.unwrap_or(1));
        let (mstx, msrx) = mpsc::channel(buffer_size.unwrap_or(1));
        HttpNetwork {
>>>>>>> 1dd38a33
            query_id,
            sink_sender: stx,
            message_stream_sender: mstx,
            message_stream_receiver: Arc::new(Mutex::new(Some(msrx))),
        };

        let clients = network.clients(role);
        tokio::spawn(async move {
            let mut last_seen_messages = HashMap::new();

            while let Some((channel_id, messages)) = srx.recv().await {
                // increment `offset` each time, per `ChannelId`
                let offset = last_seen_messages.entry(channel_id.clone()).or_default();
                let args = HttpSendMessagesArgs {
                    query_id,
                    step: &channel_id.step,
                    offset: *offset,
                    messages: Bytes::from(messages),
                };
                *offset += 1;

                clients[channel_id.role]
                    .send_messages(args)
                    .await
                    .unwrap_or_else(|err| {
                        tracing::error!("could not send message to client: {err}");
                    });
            }
        });
        network
    }

    #[must_use]
    #[allow(unused)]
    pub fn message_stream_sender(&self) -> mpsc::Sender<MessageChunks> {
        self.message_stream_sender.clone()
    }

<<<<<<< HEAD
    #[allow(unused)]
    fn clients(&self, role: Role) -> [MpcHelperClient; 3] {
        self.peers
=======
    fn clients(peers_conf: &[peer::Config; 3]) -> [MpcHelperClient; 3] {
        peers_conf
>>>>>>> 1dd38a33
            .iter()
            .map(|peer_conf| {
                // no https for now
                MpcHelperClient::new(peer_conf.http.origin.clone(), role)
            })
            .collect::<Vec<_>>()
            .try_into()
            .unwrap()
    }
}

impl Network for HttpNetwork {
    type Sink = NetworkSink<MessageChunks>;

    type MessageStream = ReceiverStream<MessageChunks>;

    fn sink(&self) -> Self::Sink {
        Self::Sink::new(self.sink_sender.clone())
    }

    fn recv_stream(&self) -> Self::MessageStream {
        ReceiverStream::new(
            self.message_stream_receiver
                .lock()
                .unwrap()
                .take()
                .expect("recv_stream called more than once"),
        )
    }
}

#[cfg(test)]
mod tests {
    use super::*;
    use crate::{
        helpers::{network::ChannelId, Direction, MESSAGE_PAYLOAD_SIZE_BYTES},
        net::{discovery::conf::Conf, BindTarget, MessageSendMap, MpcHelperServer},
        protocol::Step,
    };
    use futures_util::SinkExt;
    use std::str::FromStr;

    fn h2_peer_valid(h2_port: u16) -> Conf {
        let peer_discovery_str = format!(
            r#"
[h1]
    [h1.http]
        origin = "http://localhost:3000"
        public_key = "13ccf4263cecbc30f50e6a8b9c8743943ddde62079580bc0b9019b05ba8fe924"
    [h1.prss]
        public_key = "13ccf4263cecbc30f50e6a8b9c8743943ddde62079580bc0b9019b05ba8fe924"

[h2]
    [h2.http]
        origin = "http://localhost:{}"
        public_key = "925bf98243cf70b729de1d75bf4fe6be98a986608331db63902b82a1691dc13b"
    [h2.prss]
        public_key = "925bf98243cf70b729de1d75bf4fe6be98a986608331db63902b82a1691dc13b"

[h3]
    [h3.http]
        origin = "http://localhost:3002"
        public_key = "12c09881a1c7a92d1c70d9ea619d7ae0684b9cb45ecc207b98ef30ec2160a074"
    [h3.prss]
        public_key = "12c09881a1c7a92d1c70d9ea619d7ae0684b9cb45ecc207b98ef30ec2160a074"
"#,
            h2_port
        );
        Conf::from_str(&peer_discovery_str).unwrap()
    }

    async fn setup() -> (Role, Conf, mpsc::Receiver<MessageChunks>) {
        // setup server
        let (tx, rx) = mpsc::channel(1);
        let message_send_map = MessageSendMap::filled(tx);
        let server = MpcHelperServer::new(message_send_map);

        let (addr, _) = server
            .bind(BindTarget::Http("127.0.0.1:0".parse().unwrap()))
            .await;

        let peer_discovery = h2_peer_valid(addr.port());

        (Role::H2, peer_discovery, rx)
    }

    #[tokio::test]
    async fn send_multiple_messages() {
        const DATA_LEN: usize = 3;
        let (target_role, peer_discovery, mut rx) = setup().await;
        let self_role = target_role.peer(Direction::Left);
        let network = HttpNetwork::new(self_role, &peer_discovery, QueryId);
        let mut sink = network.sink();

        // build request
        let step = Step::default().narrow("mul_test");
        let body = &[123; MESSAGE_PAYLOAD_SIZE_BYTES * DATA_LEN];

        let num_reqs = 10;

        // consume request on server-side
        let spawned = tokio::spawn({
            let expected_channel_id = ChannelId::new(self_role, step.clone());
            let expected_body = body.to_vec();
            async move {
                for _ in 0..num_reqs {
                    let (channel_id, body) = rx.recv().await.unwrap();
                    assert_eq!(expected_channel_id, channel_id);
                    assert_eq!(expected_body, body);
                }
            }
        });

        // send request on client-side
        for _ in 0..num_reqs {
            sink.send((ChannelId::new(target_role, step.clone()), body.to_vec()))
                .await
                .expect("send should succeed");
        }

        // ensure server had no errors
        spawned.await.unwrap();
    }
}<|MERGE_RESOLUTION|>--- conflicted
+++ resolved
@@ -28,59 +28,17 @@
     message_stream_receiver: Arc<Mutex<Option<mpsc::Receiver<MessageChunks>>>>,
 }
 
-<<<<<<< HEAD
-impl<'a> HttpNetwork<'a> {
+impl HttpNetwork {
     /// * Creates an [`HttpNetwork`]
     /// * spawns a task that consumes incoming data from the infra layer intended for other helpers
     #[must_use]
     #[allow(unused)]
-    pub fn new<'b: 'a, D: PeerDiscovery>(
-        role: Role,
-        peer_discovery: &'b D,
-        query_id: QueryId,
-    ) -> Self {
-        let (stx, mut srx) = mpsc::channel(1);
+    pub fn new<D: PeerDiscovery>(role: Role, peer_discovery: &D, query_id: QueryId) -> Self {
+        let (stx, mut srx) = mpsc::channel::<MessageChunks>(1);
         let (mstx, msrx) = mpsc::channel(1);
-        let network = HttpNetwork {
-            peers: peer_discovery.peers(),
-=======
-impl HttpNetwork {
-    #[must_use]
-    #[allow(unused)]
-    pub fn new<D: PeerDiscovery>(peer_discovery: &D, query_id: QueryId) -> Self {
-        let (stx, srx) = mpsc::channel(1);
-        let (mstx, msrx) = mpsc::channel(1);
-        let network = HttpNetwork {
-            query_id,
-            sink_sender: stx,
-            sink_receiver: Arc::new(Mutex::new(Some(srx))),
-            message_stream_sender: mstx,
-            message_stream_receiver: Arc::new(Mutex::new(Some(msrx))),
-        };
-
-        // TODO: use the clients
-        let peers_config = peer_discovery.peers();
-        let _clients = Self::clients(peers_config);
-
-        network
-    }
-
-    /// as this does not initialize the clients, it does not initialize the read-side of the
-    /// [`Sink`]. This allows tests to grab the read-side directly, bypassing the HTTP layer.
-    #[must_use]
-    #[cfg(test)]
-    pub fn new_without_clients(query_id: QueryId, buffer_size: Option<usize>) -> Self {
-        let (stx, srx) = mpsc::channel(buffer_size.unwrap_or(1));
-        let (mstx, msrx) = mpsc::channel(buffer_size.unwrap_or(1));
-        HttpNetwork {
->>>>>>> 1dd38a33
-            query_id,
-            sink_sender: stx,
-            message_stream_sender: mstx,
-            message_stream_receiver: Arc::new(Mutex::new(Some(msrx))),
-        };
-
-        let clients = network.clients(role);
+
+        let peers_conf = peer_discovery.peers();
+        let clients = Self::clients(role, peers_conf);
         tokio::spawn(async move {
             let mut last_seen_messages = HashMap::new();
 
@@ -103,7 +61,27 @@
                     });
             }
         });
-        network
+        HttpNetwork {
+            query_id,
+            sink_sender: stx,
+            message_stream_sender: mstx,
+            message_stream_receiver: Arc::new(Mutex::new(Some(msrx))),
+        }
+    }
+
+    /// as this does not initialize the clients, it does not initialize the read-side of the
+    /// [`Sink`]. This allows tests to grab the read-side directly, bypassing the HTTP layer.
+    #[must_use]
+    #[cfg(test)]
+    pub fn new_without_clients(query_id: QueryId, buffer_size: Option<usize>) -> Self {
+        let (stx, _) = mpsc::channel(buffer_size.unwrap_or(1));
+        let (mstx, msrx) = mpsc::channel(buffer_size.unwrap_or(1));
+        HttpNetwork {
+            query_id,
+            sink_sender: stx,
+            message_stream_sender: mstx,
+            message_stream_receiver: Arc::new(Mutex::new(Some(msrx))),
+        }
     }
 
     #[must_use]
@@ -112,14 +90,8 @@
         self.message_stream_sender.clone()
     }
 
-<<<<<<< HEAD
-    #[allow(unused)]
-    fn clients(&self, role: Role) -> [MpcHelperClient; 3] {
-        self.peers
-=======
-    fn clients(peers_conf: &[peer::Config; 3]) -> [MpcHelperClient; 3] {
+    fn clients(role: Role, peers_conf: &[peer::Config; 3]) -> [MpcHelperClient; 3] {
         peers_conf
->>>>>>> 1dd38a33
             .iter()
             .map(|peer_conf| {
                 // no https for now
@@ -159,6 +131,7 @@
         net::{discovery::conf::Conf, BindTarget, MessageSendMap, MpcHelperServer},
         protocol::Step,
     };
+    use futures::{Stream, StreamExt};
     use futures_util::SinkExt;
     use std::str::FromStr;
 
@@ -191,10 +164,11 @@
         Conf::from_str(&peer_discovery_str).unwrap()
     }
 
-    async fn setup() -> (Role, Conf, mpsc::Receiver<MessageChunks>) {
+    async fn setup() -> (Role, Conf, impl Stream<Item = MessageChunks>) {
         // setup server
-        let (tx, rx) = mpsc::channel(1);
-        let message_send_map = MessageSendMap::filled(tx);
+        let network = HttpNetwork::new_without_clients(QueryId, None);
+        let rx_stream = network.recv_stream();
+        let message_send_map = MessageSendMap::filled(network);
         let server = MpcHelperServer::new(message_send_map);
 
         let (addr, _) = server
@@ -203,13 +177,13 @@
 
         let peer_discovery = h2_peer_valid(addr.port());
 
-        (Role::H2, peer_discovery, rx)
+        (Role::H2, peer_discovery, rx_stream)
     }
 
     #[tokio::test]
     async fn send_multiple_messages() {
         const DATA_LEN: usize = 3;
-        let (target_role, peer_discovery, mut rx) = setup().await;
+        let (target_role, peer_discovery, mut rx_stream) = setup().await;
         let self_role = target_role.peer(Direction::Left);
         let network = HttpNetwork::new(self_role, &peer_discovery, QueryId);
         let mut sink = network.sink();
@@ -226,7 +200,7 @@
             let expected_body = body.to_vec();
             async move {
                 for _ in 0..num_reqs {
-                    let (channel_id, body) = rx.recv().await.unwrap();
+                    let (channel_id, body) = rx_stream.next().await.unwrap();
                     assert_eq!(expected_channel_id, channel_id);
                     assert_eq!(expected_body, body);
                 }
