--- conflicted
+++ resolved
@@ -4,13 +4,8 @@
         query::{PrepareQuery, QueryConfig, QueryInput},
         HelperIdentity,
     },
-<<<<<<< HEAD
-    net::{http_serde, Error},
+    net::{http_serde, server::HTTP_CLIENT_ID_HEADER, Error},
     protocol::{step::GateImpl, QueryId},
-=======
-    net::{http_serde, server::HTTP_CLIENT_ID_HEADER, Error},
-    protocol::{step, QueryId},
->>>>>>> e3f57295
 };
 use axum::http::uri::{self, Parts, Scheme};
 use futures::{Stream, StreamExt};
@@ -260,11 +255,7 @@
         data: S,
     ) -> Result<ResponseFuture, Error> {
         let body = hyper::Body::wrap_stream::<_, _, Error>(data.map(Ok));
-<<<<<<< HEAD
-        let req = http_serde::query::step::Request::new(origin, query_id, gate.clone(), body);
-=======
-        let req = http_serde::query::step::Request::new(query_id, step.clone(), body);
->>>>>>> e3f57295
+        let req = http_serde::query::step::Request::new(query_id, gate.clone(), body);
         let req = req.try_into_http_request(self.scheme.clone(), self.authority.clone())?;
         Ok(self.request(req))
     }
