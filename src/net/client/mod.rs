--- conflicted
+++ resolved
@@ -117,24 +117,14 @@
 #[cfg(test)]
 mod tests {
     use super::*;
-<<<<<<< HEAD
     use crate::helpers::fabric::{ChannelId, MessageChunks};
-    use crate::net::{BindTarget, MpcServer};
-    use hyper_tls::native_tls::TlsConnector;
-    use tokio::sync::mpsc;
-
-    async fn mul_req(client: MpcHttpConnection, mut rx: mpsc::Receiver<MessageChunks>) {
-        const DATA_SIZE: u32 = 8;
-=======
-    use crate::helpers::fabric::{ChannelId, MessageChunks, MessageEnvelope};
     use crate::helpers::Role;
     use crate::net::{BindTarget, MpcHelperServer};
     use hyper_tls::native_tls::TlsConnector;
     use tokio::sync::mpsc;
 
     async fn mul_req(client: MpcHelperClient, mut rx: mpsc::Receiver<MessageChunks>) {
-        const DATA_SIZE: u32 = 4;
->>>>>>> 94c11d73
+        const DATA_SIZE: u32 = 8;
         const DATA_LEN: u32 = 3;
         let query_id = QueryId;
         let step = UniqueStepId::default().narrow("mul_test");
