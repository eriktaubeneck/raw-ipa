--- conflicted
+++ resolved
@@ -6,7 +6,6 @@
 mod prime_field;
 use std::ops::{Add, AddAssign, Mul, MulAssign, Neg, Sub, SubAssign};
 
-<<<<<<< HEAD
 pub use field::{BinaryField, Field, FieldTypeStr, Int};
 pub use prime_field::{Fp2, Fp31, Fp32BitPrime};
 
@@ -14,9 +13,7 @@
 pub enum Error {
     #[error("unknown field type {type_str}")]
     UnknownField { type_str: String },
-=======
-pub use field::{BinaryField, Field, Int};
-pub use prime_field::{Fp2, Fp31, Fp32BitPrime};
+}
 
 pub trait ArithmeticOps:
     Add<Output = Self>
@@ -40,5 +37,4 @@
         + Neg<Output = Self>
         + Sized
 {
->>>>>>> 77041241
 }