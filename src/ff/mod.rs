// ff - Finite Fields
//
// This is where we store arithmetic shared secret data models.

<<<<<<< HEAD
pub mod boolean;
pub mod boolean_array;
=======
>>>>>>> 2fd05673
pub mod curve_points;
pub mod ec_prime_field;
mod field;
mod galois_field;
mod prime_field;

use std::ops::{Add, AddAssign, Sub, SubAssign};

pub use field::{Field, FieldType};
pub use galois_field::{
    GaloisField, Gf2, Gf20Bit, Gf32Bit, Gf3Bit, Gf40Bit, Gf5Bit, Gf8Bit, Gf9Bit,
};
use generic_array::{ArrayLength, GenericArray};
#[cfg(any(test, feature = "weak-field"))]
pub use prime_field::Fp31;
pub use prime_field::{Fp32BitPrime, PrimeField};

#[derive(Debug, thiserror::Error, PartialEq, Eq)]
pub enum Error {
    #[error("unknown field type {type_str}")]
    UnknownField { type_str: String },
}

/// Addition and subtraction operations that are supported by secret sharings and shared values.
pub trait AddSub<Rhs = Self, Output = Self>:
    Add<Rhs, Output = Output> + Sub<Rhs, Output = Output> + Sized
{
}

impl<T, Rhs, Output> AddSub<Rhs, Output> for T where
    T: Add<Rhs, Output = Output> + Sub<Rhs, Output = Output> + Sized
{
}

pub trait AddSubAssign<Rhs = Self>: AddAssign<Rhs> + SubAssign<Rhs> {}
impl<T, Rhs> AddSubAssign<Rhs> for T where T: AddAssign<Rhs> + SubAssign<Rhs> {}

/// Trait for items that have fixed-byte length representation.
pub trait Serializable: Sized {
    /// Required number of bytes to store this message on disk/network
    type Size: ArrayLength;

    /// Serialize this message to a mutable slice. It is enforced at compile time or on the caller
    /// side that this slice is sized to fit this instance. Implementations do not need to check
    /// the buffer size.
    fn serialize(&self, buf: &mut GenericArray<u8, Self::Size>);

    /// Deserialize message from a sequence of bytes. Similar to [`serialize`], it is enforced that
    /// buffer has enough capacity to fit instances of this trait.
    ///
    /// [`serialize`]: Self::serialize
    fn deserialize(buf: &GenericArray<u8, Self::Size>) -> Self;
}

pub trait ArrayAccess {
    type Output;

    fn get(&self, index: usize) -> Option<Self::Output>;

    fn set(&mut self, index: usize, e: Self::Output);
}

pub trait Expand {
    type Input;

    fn expand(v: &Self::Input) -> Self;
}

/// Custom Array trait
/// supports access to elements via `ArrayAccess` and functions `get(Index: usize)` and `set(Index: usize, v: Element)`
/// doesn't support `IntoIterator` and `into_iter()`, &'a S: IntoIterator<Item= S::Element> needs to be added manually in trait bound when used
/// supports `Expand` for `Element`, converts Element into array, all array elements will be set to the value of `Element`
/// supports `FromIterator` to collect an iterator of elements back into the original type
pub trait CustomArray
where
    Self: ArrayAccess<Output = Self::Element>
        + Expand<Input = Self::Element>
        + FromIterator<Self::Element>,
{
    type Element;
}

/// impl Custom Array for all compatible structs
impl<S> CustomArray for S
where
    S: ArrayAccess
        + Expand<Input = <S as ArrayAccess>::Output>
        + FromIterator<<S as ArrayAccess>::Output>,
{
    type Element = <S as ArrayAccess>::Output;
}<|MERGE_RESOLUTION|>--- conflicted
+++ resolved
@@ -2,13 +2,10 @@
 //
 // This is where we store arithmetic shared secret data models.
 
-<<<<<<< HEAD
+pub mod curve_points;
+pub mod ec_prime_field;
 pub mod boolean;
 pub mod boolean_array;
-=======
->>>>>>> 2fd05673
-pub mod curve_points;
-pub mod ec_prime_field;
 mod field;
 mod galois_field;
 mod prime_field;
